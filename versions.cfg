[versions]
# Build
setuptools =
<<<<<<< HEAD
zc.buildout = 2.8.0
=======
zc.buildout =
>>>>>>> a07c2b19
zc.recipe.egg = 2.0.3

pytz = 2017.2

zope.interface = 4.0.5
coverage = 3.7.1
flake8 = 2.4.0
flake8-coding = 1.2.2
plone.recipe.codeanalysis = 2.2

Sphinx = 1.3.1
docutils = 0.12
Pygments = 2.0
sphinxcontrib-httpexample = 0.5.2

zest.releaser = 6.7
twine = 1.8.1
requests = 2.11.1

plone.testing = 4.3.0<|MERGE_RESOLUTION|>--- conflicted
+++ resolved
@@ -1,11 +1,7 @@
 [versions]
 # Build
 setuptools =
-<<<<<<< HEAD
-zc.buildout = 2.8.0
-=======
 zc.buildout =
->>>>>>> a07c2b19
 zc.recipe.egg = 2.0.3
 
 pytz = 2017.2
