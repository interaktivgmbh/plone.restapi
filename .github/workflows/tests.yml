--- conflicted
+++ resolved
@@ -70,12 +70,6 @@
           PYTHON_VERSION: ${{ matrix.python-version }}
           PLONE_VERSION: ${{ matrix.plone-version }}
 
-<<<<<<< HEAD
       # test for broken links
       - name: linkcheck
-        run: if [ "${{ matrix.plone-version }}" == "6.0" ] && [ ${{ matrix.python-version }} == '3.9' ]; then make docs-linkcheckbroken; fi
-=======
-      # test sphinx warnings
-#      - name: sphinx
-#        run: if [ "${{ matrix.plone-version }}" == "5.2" ] && [ ${{ matrix.python-version }} == '3.7' ]; then ./test-no-sphinx-warnings; fi
->>>>>>> 781a7675
+        run: if [ "${{ matrix.plone-version }}" == "6.0" ] && [ ${{ matrix.python-version }} == '3.9' ]; then make docs-linkcheckbroken; fi