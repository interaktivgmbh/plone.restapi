--- conflicted
+++ resolved
@@ -6,9 +6,5 @@
 versions=versions
 
 [versions]
-<<<<<<< HEAD
 plone.restapi =
-# plone.namedfile = 5.3.0
-=======
-plone.restapi =
->>>>>>> 87b06336
+# plone.namedfile = 5.3.0