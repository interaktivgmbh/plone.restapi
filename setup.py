--- conflicted
+++ resolved
@@ -56,12 +56,9 @@
           'plone.api',
           'requests',
           'freezegun',
-<<<<<<< HEAD
           'plone.tiles',
           'plone.schema'
-=======
           'mock',
->>>>>>> d43ef897
       ]},
       entry_points="""
       # -*- Entry points: -*-
