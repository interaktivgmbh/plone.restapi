--- conflicted
+++ resolved
@@ -1,12 +1,6 @@
 from setuptools import setup, find_packages
 
-<<<<<<< HEAD
-version = '3.7.1.dev.0'
-=======
-import sys
-
 version = '3.7.3-dev.0'
->>>>>>> da6da3ce
 
 long_description = (
     open('README.rst').read() + '\n' +
