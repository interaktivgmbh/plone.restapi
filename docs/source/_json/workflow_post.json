POST /plone/front-page/@workflow/publish
Accept: application/json

HTTP 200 OK
content-type: application/json

{
  "action": "publish", 
  "actor": "admin", 
  "comments": "", 
  "review_state": "published", 
<<<<<<< HEAD
  "time": "2016-08-02T22:19:17+00:00"
=======
  "time": "2016-10-21T19:05:00+00:00"
>>>>>>> 68c52cdf
}<|MERGE_RESOLUTION|>--- conflicted
+++ resolved
@@ -9,9 +9,5 @@
   "actor": "admin", 
   "comments": "", 
   "review_state": "published", 
-<<<<<<< HEAD
-  "time": "2016-08-02T22:19:17+00:00"
-=======
   "time": "2016-10-21T19:05:00+00:00"
->>>>>>> 68c52cdf
 }