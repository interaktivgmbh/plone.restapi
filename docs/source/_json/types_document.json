--- conflicted
+++ resolved
@@ -208,10 +208,7 @@
     }, 
     "text": {
       "description": "", 
-<<<<<<< HEAD
-      "required": false, 
-=======
->>>>>>> d5db2efc
+      "required": false, 
       "title": "Text", 
       "type": "string", 
       "widget": "richtext"
