--- conflicted
+++ resolved
@@ -9,2526 +9,184 @@
     "allow_discussion": {
       "choices": [
         [
-          "True", 
+          "True",
           "Yes"
-        ], 
+        ],
         [
-          "False", 
+          "False",
           "No"
         ]
-      ], 
-      "description": "Allow discussion for this content object.", 
+      ],
+      "description": "Allow discussion for this content object.",
       "enum": [
-        "True", 
+        "True",
         "False"
-      ], 
+      ],
       "enumNames": [
-        "Yes", 
+        "Yes",
         "No"
-      ], 
-      "title": "Allow discussion", 
+      ],
+      "title": "Allow discussion",
       "type": "string"
-    }, 
+    },
     "changeNote": {
-      "description": "Enter a comment that describes the changes you made.", 
-      "title": "Change Note", 
+      "description": "Enter a comment that describes the changes you made.",
+      "title": "Change Note",
       "type": "string"
-    }, 
+    },
     "contributors": {
-      "additionalItems": true, 
-      "description": "The names of people that have contributed to this item. Each contributor should be on a separate line.", 
+      "additionalItems": true,
+      "description": "The names of people that have contributed to this item. Each contributor should be on a separate line.",
       "items": {
-        "description": "", 
-        "title": "", 
+        "description": "",
+        "title": "",
         "type": "string"
-      }, 
-      "title": "Contributors", 
-      "type": "array", 
+      },
+      "title": "Contributors",
+      "type": "array",
       "uniqueItems": true
-    }, 
+    },
     "creators": {
-      "additionalItems": true, 
-      "description": "Persons responsible for creating the content of this item. Please enter a list of user names, one per line. The principal creator should come first.", 
+      "additionalItems": true,
+      "description": "Persons responsible for creating the content of this item. Please enter a list of user names, one per line. The principal creator should come first.",
       "items": {
-        "description": "", 
-        "title": "", 
+        "description": "",
+        "title": "",
         "type": "string"
-      }, 
-      "title": "Creators", 
-      "type": "array", 
+      },
+      "title": "Creators",
+      "type": "array",
       "uniqueItems": true
-    }, 
+    },
     "description": {
-      "description": "Used in item listings and search results.", 
-      "minLength": 0, 
-      "title": "Summary", 
-      "type": "string", 
+      "description": "Used in item listings and search results.",
+      "minLength": 0,
+      "title": "Summary",
+      "type": "string",
       "widget": "textarea"
-    }, 
+    },
     "effective": {
-      "description": "If this date is in the future, the content will not show up in listings and searches until this date.", 
-      "title": "Publishing Date", 
+      "description": "If this date is in the future, the content will not show up in listings and searches until this date.",
+      "title": "Publishing Date",
       "type": "string"
-    }, 
+    },
     "exclude_from_nav": {
-      "default": false, 
-      "description": "If selected, this item will not appear in the navigation tree", 
-      "title": "Exclude from navigation", 
+      "default": false,
+      "description": "If selected, this item will not appear in the navigation tree",
+      "title": "Exclude from navigation",
       "type": "boolean"
-    }, 
+    },
     "expires": {
-      "description": "When this date is reached, the content will nolonger be visible in listings and searches.", 
-      "title": "Expiration Date", 
+      "description": "When this date is reached, the content will nolonger be visible in listings and searches.",
+      "title": "Expiration Date",
       "type": "string"
-    }, 
+    },
     "id": {
-      "description": "This name will be displayed in the URL.", 
-      "title": "Short name", 
+      "description": "This name will be displayed in the URL.",
+      "title": "Short name",
       "type": "string"
-    }, 
+    },
     "language": {
       "choices": [
         [
-          "de", 
+          "de",
           "Deutsch"
-        ], 
+        ],
         [
-<<<<<<< HEAD
-          "de-at", 
-          "Deutsch (\u00d6sterreich)"
-        ], 
+          "en",
+          "English"
+        ],
         [
-          "nv", 
-          "Din\u00e9 bizaad"
-        ], 
+          "es",
+          "Espa\u00f1ol"
+        ],
         [
-          "dv", 
-          "Divehi"
-        ], 
-        [
-          "et", 
-          "Eesti"
-        ], 
-        [
-=======
->>>>>>> 140757ee
-          "en", 
-          "English"
-        ], 
-        [
-          "es", 
-          "Espa\u00f1ol"
-        ], 
-        [
-          "fr", 
+          "fr",
           "Fran\u00e7ais"
-<<<<<<< HEAD
-        ], 
-        [
-          "fy", 
-          "Frysk"
-        ], 
-        [
-          "ff", 
-          "Fulfulde"
-        ], 
-        [
-          "fo", 
-          "F\u00f8royska"
-        ], 
-        [
-          "ga", 
-          "Gaeilge"
-        ], 
-        [
-          "gv", 
-          "Gaelg"
-        ], 
-        [
-          "gl", 
-          "Galego"
-        ], 
-        [
-          "kl", 
-          "Greenlandic"
-        ], 
-        [
-          "gn", 
-          "Guarani"
-        ], 
-        [
-          "gd", 
-          "G\u00e0idhlig"
-        ], 
-        [
-          "ki", 
-          "G\u0129k\u0169y\u0169"
-        ], 
-        [
-          "ho", 
-          "Hiri Motu"
-        ], 
-        [
-          "hr", 
-          "Hrvatski"
-        ], 
-        [
-          "io", 
-          "Ido"
-        ], 
-        [
-          "ia", 
-          "Interlingua"
-        ], 
-        [
-          "ie", 
-          "Interlingue"
-        ], 
-        [
-          "nr", 
-          "IsiNdebele"
-        ], 
-        [
-          "xh", 
-          "IsiXhosa"
-        ], 
-        [
-          "zu", 
-          "IsiZulu"
-        ], 
-        [
-          "it", 
-          "Italiano"
-        ], 
-        [
-          "ik", 
-          "I\u00f1upiaq"
-        ], 
-        [
-          "jv", 
-          "Javanese"
-        ], 
-        [
-          "mh", 
-          "Kajin M\u0327aje\u013c"
-        ], 
-        [
-          "kr", 
-          "Kanuri"
-        ], 
-        [
-          "kw", 
-          "Kernewek"
-        ], 
-        [
-          "kg", 
-          "KiKongo"
-        ], 
-        [
-          "rw", 
-          "Kinyarwanda"
-        ], 
-        [
-          "rn", 
-          "Kirundi"
-        ], 
-        [
-          "sw", 
-          "Kiswahili"
-        ], 
-        [
-          "ht", 
-          "Krey\u00f2l ayisyen"
-        ], 
-        [
-          "kj", 
-          "Kuanyama"
-        ], 
-        [
-          "ku", 
-          "Kurd\u00ed"
-        ], 
-        [
-          "la", 
-          "Latin"
-        ], 
-        [
-          "lv", 
-          "Latvie\u0161u"
-        ], 
-        [
-          "lt", 
-          "Lietuviskai"
-        ], 
-        [
-          "li", 
-          "Limburgs"
-        ], 
-        [
-          "ln", 
-          "Lingala"
-        ], 
-        [
-          "lg", 
-          "Luganda"
-        ], 
-        [
-          "lb", 
-          "L\u00ebtzebuergesch"
-        ], 
-        [
-          "hu", 
-          "Magyar"
-        ], 
-        [
-          "mg", 
-          "Malagasy"
-        ], 
-        [
-          "mt", 
-          "Malti"
-        ], 
-        [
-          "mi", 
-          "Maori"
-        ], 
-        [
-          "mo", 
-          "Moldavian"
-        ], 
-        [
-          "na", 
-          "Nauru"
-        ], 
-        [
-          "nd", 
-          "Ndebele (North)"
-        ], 
-        [
-          "nl", 
-          "Nederlands"
-        ], 
-        [
-          "no", 
-          "Norsk"
-        ], 
-        [
-          "nb", 
-          "Norsk bokm\u00e5l"
-        ], 
-        [
-          "se", 
-          "Northern S\u00e1mi"
-        ], 
-        [
-          "ii", 
-          "Nuosu"
-        ], 
-        [
-          "nn", 
-          "Nynorsk"
-        ], 
-        [
-          "oc", 
-          "Occitan"
-        ], 
-        [
-          "om", 
-          "Oromo"
-        ], 
-        [
-          "hz", 
-          "Otjiherero"
-        ], 
-        [
-          "vk", 
-          "Ovalingo"
-        ], 
-        [
-          "ng", 
-          "Owambo"
-        ], 
-        [
-          "pl", 
-          "Polski"
-        ], 
-        [
-          "pt", 
-          "Portugu\u00eas"
-        ], 
-        [
-          "pt-ao", 
-          "Portugu\u00eas (Angola)"
-        ], 
-        [
-          "pt-br", 
-          "Portugu\u00eas (Brasil)"
-        ], 
-        [
-          "pt-cv", 
-          "Portugu\u00eas (Cabo Verde)"
-        ], 
-        [
-          "pt-gw", 
-          "Portugu\u00eas (Guin\u00e9-Bissau)"
-        ], 
-        [
-          "pt-mz", 
-          "Portugu\u00eas (Mo\u00e7ambique)"
-        ], 
-        [
-          "pt-pt", 
-          "Portugu\u00eas (Portugal)"
-        ], 
-        [
-          "pt-st", 
-          "Portugu\u00eas (S\u00e3o Tom\u00e9 e Pr\u00edncipe)"
-        ], 
-        [
-          "qu", 
-          "Quechua"
-        ], 
-        [
-          "ty", 
-          "Reo Tahiti"
-        ], 
-        [
-          "rm", 
-          "Rhaeto-Romance"
-        ], 
-        [
-          "ro", 
-          "Rom\u00e2n\u0103"
-        ], 
-        [
-          "sm", 
-          "Samoan"
-        ], 
-        [
-          "sg", 
-          "Sangho"
-        ], 
-        [
-          "sh", 
-          "Serbo-Croatian"
-        ], 
-        [
-          "st", 
-          "Sesotho"
-        ], 
-        [
-          "tn", 
-          "Setswana"
-        ], 
-        [
-          "sn", 
-          "Shona"
-        ], 
-        [
-          "sq", 
-          "Shqip"
-        ], 
-        [
-          "ss", 
-          "SiSwati"
-        ], 
-        [
-          "sd", 
-          "Sindhi"
-        ], 
-        [
-          "si", 
-          "Singhalese"
-        ], 
-        [
-          "sk", 
-          "Sloven\u010dina"
-        ], 
-        [
-          "sl", 
-          "Sloven\u0161\u010dina"
-        ], 
-        [
-          "so", 
-          "Somali"
-        ], 
-        [
-          "su", 
-          "Sudanese"
-        ], 
-        [
-          "fi", 
-          "Suomi"
-        ], 
-        [
-          "sv", 
-          "Svenska"
-        ], 
-        [
-          "tl", 
-          "Tagalog"
-        ], 
-        [
-          "vi", 
-          "Ti\u1ebfng Vi\u1ec7t"
-        ], 
-        [
-          "to", 
-          "Tonga"
-        ], 
-        [
-          "lu", 
-          "Tshiluba"
-        ], 
-        [
-          "ve", 
-          "Tshiven\u1e13a"
-        ], 
-        [
-          "tw", 
-          "Twi"
-        ], 
-        [
-          "tr", 
-          "T\u00fcrk\u00e7e"
-        ], 
-        [
-          "ug", 
-          "Uigur"
-        ], 
-        [
-          "vo", 
-          "Volap\u00fck"
-        ], 
-        [
-          "wa", 
-          "Walon"
-        ], 
-        [
-          "wo", 
-          "Wolof"
-        ], 
-        [
-          "ts", 
-          "Xitsonga"
-        ], 
-        [
-          "yo", 
-          "Yor\u00f9b\u00e1"
-        ], 
-        [
-          "za", 
-          "Zhuang"
-        ], 
-        [
-          "ar-ae", 
-          "ar-ae"
-        ], 
-        [
-          "ar-bh", 
-          "ar-bh"
-        ], 
-        [
-          "ar-dz", 
-          "ar-dz"
-        ], 
-        [
-          "ar-eg", 
-          "ar-eg"
-        ], 
-        [
-          "ar-il", 
-          "ar-il"
-        ], 
-        [
-          "ar-iq", 
-          "ar-iq"
-        ], 
-        [
-          "ar-jo", 
-          "ar-jo"
-        ], 
-        [
-          "ar-kw", 
-          "ar-kw"
-        ], 
-        [
-          "ar-lb", 
-          "ar-lb"
-        ], 
-        [
-          "ar-ly", 
-          "ar-ly"
-        ], 
-        [
-          "ar-ma", 
-          "ar-ma"
-        ], 
-        [
-          "ar-mr", 
-          "ar-mr"
-        ], 
-        [
-          "ar-om", 
-          "ar-om"
-        ], 
-        [
-          "ar-ps", 
-          "ar-ps"
-        ], 
-        [
-          "ar-qa", 
-          "ar-qa"
-        ], 
-        [
-          "ar-sa", 
-          "ar-sa"
-        ], 
-        [
-          "ar-sd", 
-          "ar-sd"
-        ], 
-        [
-          "ar-so", 
-          "ar-so"
-        ], 
-        [
-          "ar-sy", 
-          "ar-sy"
-        ], 
-        [
-          "ar-td", 
-          "ar-td"
-        ], 
-        [
-          "ar-tn", 
-          "ar-tn"
-        ], 
-        [
-          "ar-ye", 
-          "ar-ye"
-        ], 
-        [
-          "an", 
-          "aragon\u00e9s"
-        ], 
-        [
-          "ae", 
-          "avesta"
-        ], 
-        [
-          "bm", 
-          "bamanankan"
-        ], 
-        [
-          "bn-bd", 
-          "bn-bd"
-        ], 
-        [
-          "bn-in", 
-          "bn-in"
-        ], 
-        [
-          "bn-sg", 
-          "bn-sg"
-        ], 
-        [
-          "br", 
-          "brezhoneg"
-        ], 
-        [
-          "ch-gu", 
-          "ch-gu"
-        ], 
-        [
-          "ch-mp", 
-          "ch-mp"
-        ], 
-        [
-          "ny", 
-          "chiChe\u0175a"
-        ], 
-        [
-          "da-dk", 
-          "da-dk"
-        ], 
-        [
-          "da-gl", 
-          "da-gl"
-        ], 
-        [
-          "de-be", 
-          "de-be"
-        ], 
-        [
-          "de-ch", 
-          "de-ch"
-        ], 
-        [
-          "de-de", 
-          "de-de"
-        ], 
-        [
-          "de-dk", 
-          "de-dk"
-        ], 
-        [
-          "de-li", 
-          "de-li"
-        ], 
-        [
-          "de-lu", 
-          "de-lu"
-        ], 
-        [
-          "el-cy", 
-          "el-cy"
-        ], 
-        [
-          "el-gr", 
-          "el-gr"
-        ], 
-        [
-          "en-ag", 
-          "en-ag"
-        ], 
-        [
-          "en-ai", 
-          "en-ai"
-        ], 
-        [
-          "en-as", 
-          "en-as"
-        ], 
-        [
-          "en-au", 
-          "en-au"
-        ], 
-        [
-          "en-bb", 
-          "en-bb"
-        ], 
-        [
-          "en-bm", 
-          "en-bm"
-        ], 
-        [
-          "en-bn", 
-          "en-bn"
-        ], 
-        [
-          "en-bs", 
-          "en-bs"
-        ], 
-        [
-          "en-bw", 
-          "en-bw"
-        ], 
-        [
-          "en-bz", 
-          "en-bz"
-        ], 
-        [
-          "en-ca", 
-          "en-ca"
-        ], 
-        [
-          "en-ck", 
-          "en-ck"
-        ], 
-        [
-          "en-cm", 
-          "en-cm"
-        ], 
-        [
-          "en-dm", 
-          "en-dm"
-        ], 
-        [
-          "en-er", 
-          "en-er"
-        ], 
-        [
-          "en-et", 
-          "en-et"
-        ], 
-        [
-          "en-fj", 
-          "en-fj"
-        ], 
-        [
-          "en-fk", 
-          "en-fk"
-        ], 
-        [
-          "en-fm", 
-          "en-fm"
-        ], 
-        [
-          "en-gb", 
-          "en-gb"
-        ], 
-        [
-          "en-gd", 
-          "en-gd"
-        ], 
-        [
-          "en-gh", 
-          "en-gh"
-        ], 
-        [
-          "en-gi", 
-          "en-gi"
-        ], 
-        [
-          "en-gm", 
-          "en-gm"
-        ], 
-        [
-          "en-gu", 
-          "en-gu"
-        ], 
-        [
-          "en-gy", 
-          "en-gy"
-        ], 
-        [
-          "en-ie", 
-          "en-ie"
-        ], 
-        [
-          "en-il", 
-          "en-il"
-        ], 
-        [
-          "en-io", 
-          "en-io"
-        ], 
-        [
-          "en-jm", 
-          "en-jm"
-        ], 
-        [
-          "en-ke", 
-          "en-ke"
-        ], 
-        [
-          "en-ki", 
-          "en-ki"
-        ], 
-        [
-          "en-kn", 
-          "en-kn"
-        ], 
-        [
-          "en-ky", 
-          "en-ky"
-        ], 
-        [
-          "en-lc", 
-          "en-lc"
-        ], 
-        [
-          "en-lr", 
-          "en-lr"
-        ], 
-        [
-          "en-ls", 
-          "en-ls"
-        ], 
-        [
-          "en-mp", 
-          "en-mp"
-        ], 
-        [
-          "en-ms", 
-          "en-ms"
-        ], 
-        [
-          "en-mt", 
-          "en-mt"
-        ], 
-        [
-          "en-mu", 
-          "en-mu"
-        ], 
-        [
-          "en-mw", 
-          "en-mw"
-        ], 
-        [
-          "en-na", 
-          "en-na"
-        ], 
-        [
-          "en-nf", 
-          "en-nf"
-        ], 
-        [
-          "en-ng", 
-          "en-ng"
-        ], 
-        [
-          "en-nr", 
-          "en-nr"
-        ], 
-        [
-          "en-nu", 
-          "en-nu"
-        ], 
-        [
-          "en-nz", 
-          "en-nz"
-        ], 
-        [
-          "en-pg", 
-          "en-pg"
-        ], 
-        [
-          "en-ph", 
-          "en-ph"
-        ], 
-        [
-          "en-pk", 
-          "en-pk"
-        ], 
-        [
-          "en-pn", 
-          "en-pn"
-        ], 
-        [
-          "en-pr", 
-          "en-pr"
-        ], 
-        [
-          "en-pw", 
-          "en-pw"
-        ], 
-        [
-          "en-rw", 
-          "en-rw"
-        ], 
-        [
-          "en-sb", 
-          "en-sb"
-        ], 
-        [
-          "en-sc", 
-          "en-sc"
-        ], 
-        [
-          "en-sg", 
-          "en-sg"
-        ], 
-        [
-          "en-sh", 
-          "en-sh"
-        ], 
-        [
-          "en-sl", 
-          "en-sl"
-        ], 
-        [
-          "en-so", 
-          "en-so"
-        ], 
-        [
-          "en-sz", 
-          "en-sz"
-        ], 
-        [
-          "en-tc", 
-          "en-tc"
-        ], 
-        [
-          "en-tk", 
-          "en-tk"
-        ], 
-        [
-          "en-to", 
-          "en-to"
-        ], 
-        [
-          "en-tt", 
-          "en-tt"
-        ], 
-        [
-          "en-ug", 
-          "en-ug"
-        ], 
-        [
-          "en-us", 
-          "en-us"
-        ], 
-        [
-          "en-vc", 
-          "en-vc"
-        ], 
-        [
-          "en-vg", 
-          "en-vg"
-        ], 
-        [
-          "en-vi", 
-          "en-vi"
-        ], 
-        [
-          "en-vu", 
-          "en-vu"
-        ], 
-        [
-          "en-ws", 
-          "en-ws"
-        ], 
-        [
-          "en-za", 
-          "en-za"
-        ], 
-        [
-          "en-zm", 
-          "en-zm"
-        ], 
-        [
-          "en-zw", 
-          "en-zw"
-        ], 
-        [
-          "es-ar", 
-          "es-ar"
-        ], 
-        [
-          "es-bo", 
-          "es-bo"
-        ], 
-        [
-          "es-cl", 
-          "es-cl"
-        ], 
-        [
-          "es-co", 
-          "es-co"
-        ], 
-        [
-          "es-cr", 
-          "es-cr"
-        ], 
-        [
-          "es-cu", 
-          "es-cu"
-        ], 
-        [
-          "es-do", 
-          "es-do"
-        ], 
-        [
-          "es-ec", 
-          "es-ec"
-        ], 
-        [
-          "es-es", 
-          "es-es"
-        ], 
-        [
-          "es-gq", 
-          "es-gq"
-        ], 
-        [
-          "es-gt", 
-          "es-gt"
-        ], 
-        [
-          "es-hn", 
-          "es-hn"
-        ], 
-        [
-          "es-mx", 
-          "es-mx"
-        ], 
-        [
-          "es-ni", 
-          "es-ni"
-        ], 
-        [
-          "es-pa", 
-          "es-pa"
-        ], 
-        [
-          "es-pe", 
-          "es-pe"
-        ], 
-        [
-          "es-pr", 
-          "es-pr"
-        ], 
-        [
-          "es-py", 
-          "es-py"
-        ], 
-        [
-          "es-sv", 
-          "es-sv"
-        ], 
-        [
-          "es-us", 
-          "es-us"
-        ], 
-        [
-          "es-uy", 
-          "es-uy"
-        ], 
-        [
-          "es-ve", 
-          "es-ve"
-        ], 
-        [
-          "fr-ad", 
-          "fr-ad"
-        ], 
-        [
-          "fr-be", 
-          "fr-be"
-        ], 
-        [
-          "fr-bf", 
-          "fr-bf"
-        ], 
-        [
-          "fr-bi", 
-          "fr-bi"
-        ], 
-        [
-          "fr-bj", 
-          "fr-bj"
-        ], 
-        [
-          "fr-ca", 
-          "fr-ca"
-        ], 
-        [
-          "fr-cd", 
-          "fr-cd"
-        ], 
-        [
-          "fr-cf", 
-          "fr-cf"
-        ], 
-        [
-          "fr-cg", 
-          "fr-cg"
-        ], 
-        [
-          "fr-ch", 
-          "fr-ch"
-        ], 
-        [
-          "fr-ci", 
-          "fr-ci"
-        ], 
-        [
-          "fr-cm", 
-          "fr-cm"
-        ], 
-        [
-          "fr-dj", 
-          "fr-dj"
-        ], 
-        [
-          "fr-fr", 
-          "fr-fr"
-        ], 
-        [
-          "fr-ga", 
-          "fr-ga"
-        ], 
-        [
-          "fr-gb", 
-          "fr-gb"
-        ], 
-        [
-          "fr-gf", 
-          "fr-gf"
-        ], 
-        [
-          "fr-gn", 
-          "fr-gn"
-        ], 
-        [
-          "fr-gp", 
-          "fr-gp"
-        ], 
-        [
-          "fr-ht", 
-          "fr-ht"
-        ], 
-        [
-          "fr-it", 
-          "fr-it"
-        ], 
-        [
-          "fr-km", 
-          "fr-km"
-        ], 
-        [
-          "fr-lb", 
-          "fr-lb"
-        ], 
-        [
-          "fr-lu", 
-          "fr-lu"
-        ], 
-        [
-          "fr-mc", 
-          "fr-mc"
-        ], 
-        [
-          "fr-mg", 
-          "fr-mg"
-        ], 
-        [
-          "fr-ml", 
-          "fr-ml"
-        ], 
-        [
-          "fr-mq", 
-          "fr-mq"
-        ], 
-        [
-          "fr-nc", 
-          "fr-nc"
-        ], 
-        [
-          "fr-pf", 
-          "fr-pf"
-        ], 
-        [
-          "fr-pm", 
-          "fr-pm"
-        ], 
-        [
-          "fr-re", 
-          "fr-re"
-        ], 
-        [
-          "fr-rw", 
-          "fr-rw"
-        ], 
-        [
-          "fr-sc", 
-          "fr-sc"
-        ], 
-        [
-          "fr-td", 
-          "fr-td"
-        ], 
-        [
-          "fr-tg", 
-          "fr-tg"
-        ], 
-        [
-          "fr-vu", 
-          "fr-vu"
-        ], 
-        [
-          "fr-wf", 
-          "fr-wf"
-        ], 
-        [
-          "fr-yt", 
-          "fr-yt"
-        ], 
-        [
-          "hr-ba", 
-          "hr-ba"
-        ], 
-        [
-          "hr-hr", 
-          "hr-hr"
-        ], 
-        [
-          "hu-hu", 
-          "hu-hu"
-        ], 
-        [
-          "hu-si", 
-          "hu-si"
-        ], 
-        [
-          "it-ch", 
-          "it-ch"
-        ], 
-        [
-          "it-hr", 
-          "it-hr"
-        ], 
-        [
-          "it-it", 
-          "it-it"
-        ], 
-        [
-          "it-si", 
-          "it-si"
-        ], 
-        [
-          "it-sm", 
-          "it-sm"
-        ], 
-        [
-          "ko-kp", 
-          "ko-kp"
-        ], 
-        [
-          "ko-kr", 
-          "ko-kr"
-        ], 
-        [
-          "ln-cd", 
-          "ln-cd"
-        ], 
-        [
-          "ln-cg", 
-          "ln-cg"
-        ], 
-        [
-          "ms-bn", 
-          "ms-bn"
-        ], 
-        [
-          "ms-my", 
-          "ms-my"
-        ], 
-        [
-          "ms-sg", 
-          "ms-sg"
-        ], 
-        [
-          "nl-an", 
-          "nl-an"
-        ], 
-        [
-          "nl-aw", 
-          "nl-aw"
-        ], 
-        [
-          "nl-be", 
-          "nl-be"
-        ], 
-        [
-          "nl-nl", 
-          "nl-nl"
-        ], 
-        [
-          "nl-sr", 
-          "nl-sr"
-        ], 
-        [
-          "sc", 
-          "sardu"
-        ], 
-        [
-          "sd-in", 
-          "sd-in"
-        ], 
-        [
-          "sd-pk", 
-          "sd-pk"
-        ], 
-        [
-          "sr-ba", 
-          "sr-ba"
-        ], 
-        [
-          "ss-sz", 
-          "ss-sz"
-        ], 
-        [
-          "ss-za", 
-          "ss-za"
-        ], 
-        [
-          "sv-fi", 
-          "sv-fi"
-        ], 
-        [
-          "sv-se", 
-          "sv-se"
-        ], 
-        [
-          "sw-ke", 
-          "sw-ke"
-        ], 
-        [
-          "sw-tz", 
-          "sw-tz"
-        ], 
-        [
-          "ta-in", 
-          "ta-in"
-        ], 
-        [
-          "ta-sg", 
-          "ta-sg"
-        ], 
-        [
-          "tn-bw", 
-          "tn-bw"
-        ], 
-        [
-          "tn-za", 
-          "tn-za"
-        ], 
-        [
-          "tr-bg", 
-          "tr-bg"
-        ], 
-        [
-          "tr-cy", 
-          "tr-cy"
-        ], 
-        [
-          "tr-tr", 
-          "tr-tr"
-        ], 
-        [
-          "ur-in", 
-          "ur-in"
-        ], 
-        [
-          "ur-pk", 
-          "ur-pk"
-        ], 
-        [
-          "is", 
-          "\u00cdslenska"
-        ], 
-        [
-          "cs", 
-          "\u010ce\u0161tina"
-        ], 
-        [
-          "cs-cz", 
-          "\u010ce\u0161tina (\u010cesk\u00e1 republika)"
-        ], 
-        [
-          "el", 
-          "\u0395\u03bb\u03bb\u03b7\u03bd\u03b9\u03ba\u03ac"
-        ], 
-        [
-          "uz", 
-          "\u040e\u0437\u0431\u0435\u043a\u0447\u0430"
-        ], 
-        [
-          "be", 
-          "\u0411\u0435\u043b\u0430\u0440\u0443\u0441\u043a\u0456"
-        ], 
-        [
-          "bg", 
-          "\u0411\u044a\u043b\u0433\u0430\u0440\u0441\u043a\u0438"
-        ], 
-        [
-          "ky", 
-          "\u041a\u044b\u0440\u0433\u044b\u0437"
-        ], 
-        [
-          "mk", 
-          "\u041c\u0430\u043a\u0435\u0434\u043e\u043d\u0441\u043a\u0438"
-        ], 
-        [
-          "mn", 
-          "\u041c\u043e\u043d\u0433\u043e\u043b"
-        ], 
-        [
-          "ru", 
-          "\u0420\u0443\u0441\u0441\u043a\u0438\u0439"
-        ], 
-        [
-          "tg", 
-          "\u0422\u043e\u04b7\u0438\u043a\u0438"
-        ], 
-        [
-          "uk", 
-          "\u0423\u043a\u0440\u0430\u0457\u043d\u0441\u044c\u043a\u0430"
-        ], 
-        [
-          "ab", 
-          "\u0431\u044b\u0437\u0448\u04d9\u0430"
-        ], 
-        [
-          "os", 
-          "\u0438\u0440\u043e\u043d \u00e6\u0432\u0437\u0430\u0433"
-        ], 
-        [
-          "kv", 
-          "\u043a\u043e\u043c\u0438 \u043a\u044b\u0432"
-        ], 
-        [
-          "aa", 
-          "\u043c\u0430\u0433I\u0430\u0440\u0443\u043b \u043c\u0430\u0446I"
-        ], 
-        [
-          "ce", 
-          "\u043d\u043e\u0445\u0447\u0438\u0439\u043d \u043c\u043e\u0442\u0442"
-        ], 
-        [
-          "sr", 
-          "\u0441\u0440\u043f\u0441\u043a\u0438"
-        ], 
-        [
-          "tt", 
-          "\u0442\u0430\u0442\u0430\u0440\u0447\u0430"
-        ], 
-        [
-          "tk", 
-          "\u0442\u04af\u0440\u043am\u0435\u043d\u0447\u0435"
-        ], 
-        [
-          "cv", 
-          "\u0447\u04d1\u0432\u0430\u0448 \u0447\u04d7\u043b\u0445\u0438"
-        ], 
-        [
-          "cu", 
-          "\u0469\u0437\u044b\u043a\u044a \u0441\u043b\u043e\u0432\u0463\u043d\u044c\u0441\u043a\u044a"
-        ], 
-        [
-          "hy", 
-          "\u0540\u0561\u0575\u0565\u0580\u0567\u0576"
-        ], 
-        [
-          "he", 
-          "\u05e2\u05d1\u05e8\u05d9\u05ea"
-        ], 
-        [
-          "yi", 
-          "\u05f2\u05b4\u05d3\u05d9\u05e9"
-        ], 
-        [
-          "ur", 
-          "\u0627\u0631\u062f\u0648"
-        ], 
-        [
-          "ar", 
-          "\u0627\u0644\u0639\u0631\u0628\u064a\u0629"
-        ], 
-        [
-          "fa", 
-          "\u0641\u0627\u0631\u0633\u06cc"
-        ], 
-        [
-          "ha", 
-          "\u0647\u064e\u0648\u064f\u0633"
-        ], 
-        [
-          "ps", 
-          "\u067e\u069a\u062a\u0648"
-        ], 
-        [
-          "ks", 
-          "\u0915\u093e\u093d\u0936\u0941\u0930"
-        ], 
-        [
-          "ne", 
-          "\u0928\u0947\u092a\u093e\u0932\u0940"
-        ], 
-        [
-          "pi", 
-          "\u092a\u093e\u0934\u093f"
-        ], 
-        [
-          "mr", 
-          "\u092e\u0930\u093e\u0920\u0940"
-        ], 
-        [
-          "sa", 
-          "\u0938\u0902\u0938\u094d\u0915\u0943\u0924"
-        ], 
-        [
-          "hi", 
-          "\u0939\u093f\u0902\u0926\u0940"
-        ], 
-        [
-          "as", 
-          "\u0985\u09b8\u09ae\u09bf\u09df\u09be"
-        ], 
-        [
-          "bn", 
-          "\u09ac\u09be\u0982\u09b2\u09be"
-        ], 
-        [
-          "pa", 
-          "\u0a2a\u0a70\u0a1c\u0a3e\u0a2c\u0a40"
-        ], 
-        [
-          "gu", 
-          "\u0a97\u0ac1\u0a9c\u0ab0\u0abe\u0aa4\u0ac0"
-        ], 
-        [
-          "or", 
-          "\u0b13\u0b5c\u0b3f\u0b06"
-        ], 
-        [
-          "ta", 
-          "\u0ba4\u0bae\u0bbf\u0bb4"
-        ], 
-        [
-          "te", 
-          "\u0c24\u0c46\u0c32\u0c41\u0c17\u0c41"
-        ], 
-        [
-          "kn", 
-          "\u0c95\u0ca8\u0ccd\u0ca8\u0ca1"
-        ], 
-        [
-          "ml", 
-          "\u0d2e\u0d32\u0d2f\u0d3e\u0d33\u0d02"
-        ], 
-        [
-          "th", 
-          "\u0e44\u0e17\u0e22"
-        ], 
-        [
-          "lo", 
-          "\u0e9e\u0eb2\u0eaa\u0eb2\u0ea5\u0eb2\u0ea7"
-        ], 
-        [
-          "bo", 
-          "\u0f56\u0f7c\u0f51\u0f0b\u0f66\u0f90\u0f51\u0f0b"
-        ], 
-        [
-          "ka", 
-          "\u10e5\u10d0\u10e0\u10d7\u10e3\u10da\u10d8"
-        ], 
-        [
-          "ti", 
-          "\u1275\u130d\u122d\u129b"
-        ], 
-        [
-          "am", 
-          "\u12a0\u121b\u122d\u129b"
-        ], 
-        [
-          "iu", 
-          "\u1403\u14c4\u1483\u144e\u1450\u1466"
-        ], 
-        [
-          "oj", 
-          "\u140a\u14c2\u1511\u14c8\u142f\u14a7\u140e\u14d0"
-        ], 
-        [
-          "cr", 
-          "\u14c0\u1426\u1403\u152d\u140d\u140f\u1423"
-        ], 
-        [
-          "km", 
-          "\u1781\u17d2\u1798\u17c2\u179a"
-        ], 
-        [
-          "zh", 
-          "\u4e2d\u6587"
-        ], 
-        [
-          "ja", 
-          "\u65e5\u672c\u8a9e"
-        ], 
-        [
-          "zh-cn", 
-          "\u7b80\u4f53\u4e2d\u6587(\u4e2d\u56fd)"
-        ], 
-        [
-          "zh-sg", 
-          "\u7b80\u4f53\u4e2d\u6587(\u65b0\u52a0\u5761)"
-        ], 
-        [
-          "zh-tw", 
-          "\u7e41\u9ad4\u4e2d\u6587(\u81fa\u7063)"
-        ], 
-        [
-          "zh-hk", 
-          "\u7e41\u9ad4\u4e2d\u6587(\u9999\u6e2f)"
-        ], 
-        [
-          "ko", 
-          "\ud55c\uad6d\uc5b4"
-        ], 
-        [
-          "kk", 
-          "\ufed7\ufe8e\ufeaf\ufe8d\ufed7\ufeb8\ufe8e"
-=======
->>>>>>> 140757ee
         ]
-      ], 
-      "default": "en", 
-      "description": "", 
+      ],
+      "default": "en",
+      "description": "",
       "enum": [
-        "de", 
-<<<<<<< HEAD
-        "de-at", 
-        "nv", 
-        "dv", 
-        "et", 
-        "en", 
-        "es", 
-        "eo", 
-        "eu", 
-        "ee", 
-        "fj", 
-        "fr", 
-        "fy", 
-        "ff", 
-        "fo", 
-        "ga", 
-        "gv", 
-        "gl", 
-        "kl", 
-        "gn", 
-        "gd", 
-        "ki", 
-        "ho", 
-        "hr", 
-        "io", 
-        "ia", 
-        "ie", 
-        "nr", 
-        "xh", 
-        "zu", 
-        "it", 
-        "ik", 
-        "jv", 
-        "mh", 
-        "kr", 
-        "kw", 
-        "kg", 
-        "rw", 
-        "rn", 
-        "sw", 
-        "ht", 
-        "kj", 
-        "ku", 
-        "la", 
-        "lv", 
-        "lt", 
-        "li", 
-        "ln", 
-        "lg", 
-        "lb", 
-        "hu", 
-        "mg", 
-        "mt", 
-        "mi", 
-        "mo", 
-        "na", 
-        "nd", 
-        "nl", 
-        "no", 
-        "nb", 
-        "se", 
-        "ii", 
-        "nn", 
-        "oc", 
-        "om", 
-        "hz", 
-        "vk", 
-        "ng", 
-        "pl", 
-        "pt", 
-        "pt-ao", 
-        "pt-br", 
-        "pt-cv", 
-        "pt-gw", 
-        "pt-mz", 
-        "pt-pt", 
-        "pt-st", 
-        "qu", 
-        "ty", 
-        "rm", 
-        "ro", 
-        "sm", 
-        "sg", 
-        "sh", 
-        "st", 
-        "tn", 
-        "sn", 
-        "sq", 
-        "ss", 
-        "sd", 
-        "si", 
-        "sk", 
-        "sl", 
-        "so", 
-        "su", 
-        "fi", 
-        "sv", 
-        "tl", 
-        "vi", 
-        "to", 
-        "lu", 
-        "ve", 
-        "tw", 
-        "tr", 
-        "ug", 
-        "vo", 
-        "wa", 
-        "wo", 
-        "ts", 
-        "yo", 
-        "za", 
-        "ar-ae", 
-        "ar-bh", 
-        "ar-dz", 
-        "ar-eg", 
-        "ar-il", 
-        "ar-iq", 
-        "ar-jo", 
-        "ar-kw", 
-        "ar-lb", 
-        "ar-ly", 
-        "ar-ma", 
-        "ar-mr", 
-        "ar-om", 
-        "ar-ps", 
-        "ar-qa", 
-        "ar-sa", 
-        "ar-sd", 
-        "ar-so", 
-        "ar-sy", 
-        "ar-td", 
-        "ar-tn", 
-        "ar-ye", 
-        "an", 
-        "ae", 
-        "bm", 
-        "bn-bd", 
-        "bn-in", 
-        "bn-sg", 
-        "br", 
-        "ch-gu", 
-        "ch-mp", 
-        "ny", 
-        "da-dk", 
-        "da-gl", 
-        "de-be", 
-        "de-ch", 
-        "de-de", 
-        "de-dk", 
-        "de-li", 
-        "de-lu", 
-        "el-cy", 
-        "el-gr", 
-        "en-ag", 
-        "en-ai", 
-        "en-as", 
-        "en-au", 
-        "en-bb", 
-        "en-bm", 
-        "en-bn", 
-        "en-bs", 
-        "en-bw", 
-        "en-bz", 
-        "en-ca", 
-        "en-ck", 
-        "en-cm", 
-        "en-dm", 
-        "en-er", 
-        "en-et", 
-        "en-fj", 
-        "en-fk", 
-        "en-fm", 
-        "en-gb", 
-        "en-gd", 
-        "en-gh", 
-        "en-gi", 
-        "en-gm", 
-        "en-gu", 
-        "en-gy", 
-        "en-ie", 
-        "en-il", 
-        "en-io", 
-        "en-jm", 
-        "en-ke", 
-        "en-ki", 
-        "en-kn", 
-        "en-ky", 
-        "en-lc", 
-        "en-lr", 
-        "en-ls", 
-        "en-mp", 
-        "en-ms", 
-        "en-mt", 
-        "en-mu", 
-        "en-mw", 
-        "en-na", 
-        "en-nf", 
-        "en-ng", 
-        "en-nr", 
-        "en-nu", 
-        "en-nz", 
-        "en-pg", 
-        "en-ph", 
-        "en-pk", 
-        "en-pn", 
-        "en-pr", 
-        "en-pw", 
-        "en-rw", 
-        "en-sb", 
-        "en-sc", 
-        "en-sg", 
-        "en-sh", 
-        "en-sl", 
-        "en-so", 
-        "en-sz", 
-        "en-tc", 
-        "en-tk", 
-        "en-to", 
-        "en-tt", 
-        "en-ug", 
-        "en-us", 
-        "en-vc", 
-        "en-vg", 
-        "en-vi", 
-        "en-vu", 
-        "en-ws", 
-        "en-za", 
-        "en-zm", 
-        "en-zw", 
-        "es-ar", 
-        "es-bo", 
-        "es-cl", 
-        "es-co", 
-        "es-cr", 
-        "es-cu", 
-        "es-do", 
-        "es-ec", 
-        "es-es", 
-        "es-gq", 
-        "es-gt", 
-        "es-hn", 
-        "es-mx", 
-        "es-ni", 
-        "es-pa", 
-        "es-pe", 
-        "es-pr", 
-        "es-py", 
-        "es-sv", 
-        "es-us", 
-        "es-uy", 
-        "es-ve", 
-        "fr-ad", 
-        "fr-be", 
-        "fr-bf", 
-        "fr-bi", 
-        "fr-bj", 
-        "fr-ca", 
-        "fr-cd", 
-        "fr-cf", 
-        "fr-cg", 
-        "fr-ch", 
-        "fr-ci", 
-        "fr-cm", 
-        "fr-dj", 
-        "fr-fr", 
-        "fr-ga", 
-        "fr-gb", 
-        "fr-gf", 
-        "fr-gn", 
-        "fr-gp", 
-        "fr-ht", 
-        "fr-it", 
-        "fr-km", 
-        "fr-lb", 
-        "fr-lu", 
-        "fr-mc", 
-        "fr-mg", 
-        "fr-ml", 
-        "fr-mq", 
-        "fr-nc", 
-        "fr-pf", 
-        "fr-pm", 
-        "fr-re", 
-        "fr-rw", 
-        "fr-sc", 
-        "fr-td", 
-        "fr-tg", 
-        "fr-vu", 
-        "fr-wf", 
-        "fr-yt", 
-        "hr-ba", 
-        "hr-hr", 
-        "hu-hu", 
-        "hu-si", 
-        "it-ch", 
-        "it-hr", 
-        "it-it", 
-        "it-si", 
-        "it-sm", 
-        "ko-kp", 
-        "ko-kr", 
-        "ln-cd", 
-        "ln-cg", 
-        "ms-bn", 
-        "ms-my", 
-        "ms-sg", 
-        "nl-an", 
-        "nl-aw", 
-        "nl-be", 
-        "nl-nl", 
-        "nl-sr", 
-        "sc", 
-        "sd-in", 
-        "sd-pk", 
-        "sr-ba", 
-        "ss-sz", 
-        "ss-za", 
-        "sv-fi", 
-        "sv-se", 
-        "sw-ke", 
-        "sw-tz", 
-        "ta-in", 
-        "ta-sg", 
-        "tn-bw", 
-        "tn-za", 
-        "tr-bg", 
-        "tr-cy", 
-        "tr-tr", 
-        "ur-in", 
-        "ur-pk", 
-        "is", 
-        "cs", 
-        "cs-cz", 
-        "el", 
-        "uz", 
-        "be", 
-        "bg", 
-        "ky", 
-        "mk", 
-        "mn", 
-        "ru", 
-        "tg", 
-        "uk", 
-        "ab", 
-        "os", 
-        "kv", 
-        "aa", 
-        "ce", 
-        "sr", 
-        "tt", 
-        "tk", 
-        "cv", 
-        "cu", 
-        "hy", 
-        "he", 
-        "yi", 
-        "ur", 
-        "ar", 
-        "fa", 
-        "ha", 
-        "ps", 
-        "ks", 
-        "ne", 
-        "pi", 
-        "mr", 
-        "sa", 
-        "hi", 
-        "as", 
-        "bn", 
-        "pa", 
-        "gu", 
-        "or", 
-        "ta", 
-        "te", 
-        "kn", 
-        "ml", 
-        "th", 
-        "lo", 
-        "bo", 
-        "ka", 
-        "ti", 
-        "am", 
-        "iu", 
-        "oj", 
-        "cr", 
-        "km", 
-        "zh", 
-        "ja", 
-        "zh-cn", 
-        "zh-sg", 
-        "zh-tw", 
-        "zh-hk", 
-        "ko", 
-        "kk"
-=======
-        "en", 
-        "es", 
+        "de",
+        "en",
+        "es",
         "fr"
->>>>>>> 140757ee
-      ], 
+      ],
       "enumNames": [
-        "Deutsch", 
-<<<<<<< HEAD
-        "Deutsch (\u00d6sterreich)", 
-        "Din\u00e9 bizaad", 
-        "Divehi", 
-        "Eesti", 
-        "English", 
-        "Espa\u00f1ol", 
-        "Esperanto", 
-        "Euskara", 
-        "E\u028begbe", 
-        "Fiji", 
-        "Fran\u00e7ais", 
-        "Frysk", 
-        "Fulfulde", 
-        "F\u00f8royska", 
-        "Gaeilge", 
-        "Gaelg", 
-        "Galego", 
-        "Greenlandic", 
-        "Guarani", 
-        "G\u00e0idhlig", 
-        "G\u0129k\u0169y\u0169", 
-        "Hiri Motu", 
-        "Hrvatski", 
-        "Ido", 
-        "Interlingua", 
-        "Interlingue", 
-        "IsiNdebele", 
-        "IsiXhosa", 
-        "IsiZulu", 
-        "Italiano", 
-        "I\u00f1upiaq", 
-        "Javanese", 
-        "Kajin M\u0327aje\u013c", 
-        "Kanuri", 
-        "Kernewek", 
-        "KiKongo", 
-        "Kinyarwanda", 
-        "Kirundi", 
-        "Kiswahili", 
-        "Krey\u00f2l ayisyen", 
-        "Kuanyama", 
-        "Kurd\u00ed", 
-        "Latin", 
-        "Latvie\u0161u", 
-        "Lietuviskai", 
-        "Limburgs", 
-        "Lingala", 
-        "Luganda", 
-        "L\u00ebtzebuergesch", 
-        "Magyar", 
-        "Malagasy", 
-        "Malti", 
-        "Maori", 
-        "Moldavian", 
-        "Nauru", 
-        "Ndebele (North)", 
-        "Nederlands", 
-        "Norsk", 
-        "Norsk bokm\u00e5l", 
-        "Northern S\u00e1mi", 
-        "Nuosu", 
-        "Nynorsk", 
-        "Occitan", 
-        "Oromo", 
-        "Otjiherero", 
-        "Ovalingo", 
-        "Owambo", 
-        "Polski", 
-        "Portugu\u00eas", 
-        "Portugu\u00eas (Angola)", 
-        "Portugu\u00eas (Brasil)", 
-        "Portugu\u00eas (Cabo Verde)", 
-        "Portugu\u00eas (Guin\u00e9-Bissau)", 
-        "Portugu\u00eas (Mo\u00e7ambique)", 
-        "Portugu\u00eas (Portugal)", 
-        "Portugu\u00eas (S\u00e3o Tom\u00e9 e Pr\u00edncipe)", 
-        "Quechua", 
-        "Reo Tahiti", 
-        "Rhaeto-Romance", 
-        "Rom\u00e2n\u0103", 
-        "Samoan", 
-        "Sangho", 
-        "Serbo-Croatian", 
-        "Sesotho", 
-        "Setswana", 
-        "Shona", 
-        "Shqip", 
-        "SiSwati", 
-        "Sindhi", 
-        "Singhalese", 
-        "Sloven\u010dina", 
-        "Sloven\u0161\u010dina", 
-        "Somali", 
-        "Sudanese", 
-        "Suomi", 
-        "Svenska", 
-        "Tagalog", 
-        "Ti\u1ebfng Vi\u1ec7t", 
-        "Tonga", 
-        "Tshiluba", 
-        "Tshiven\u1e13a", 
-        "Twi", 
-        "T\u00fcrk\u00e7e", 
-        "Uigur", 
-        "Volap\u00fck", 
-        "Walon", 
-        "Wolof", 
-        "Xitsonga", 
-        "Yor\u00f9b\u00e1", 
-        "Zhuang", 
-        "ar-ae", 
-        "ar-bh", 
-        "ar-dz", 
-        "ar-eg", 
-        "ar-il", 
-        "ar-iq", 
-        "ar-jo", 
-        "ar-kw", 
-        "ar-lb", 
-        "ar-ly", 
-        "ar-ma", 
-        "ar-mr", 
-        "ar-om", 
-        "ar-ps", 
-        "ar-qa", 
-        "ar-sa", 
-        "ar-sd", 
-        "ar-so", 
-        "ar-sy", 
-        "ar-td", 
-        "ar-tn", 
-        "ar-ye", 
-        "aragon\u00e9s", 
-        "avesta", 
-        "bamanankan", 
-        "bn-bd", 
-        "bn-in", 
-        "bn-sg", 
-        "brezhoneg", 
-        "ch-gu", 
-        "ch-mp", 
-        "chiChe\u0175a", 
-        "da-dk", 
-        "da-gl", 
-        "de-be", 
-        "de-ch", 
-        "de-de", 
-        "de-dk", 
-        "de-li", 
-        "de-lu", 
-        "el-cy", 
-        "el-gr", 
-        "en-ag", 
-        "en-ai", 
-        "en-as", 
-        "en-au", 
-        "en-bb", 
-        "en-bm", 
-        "en-bn", 
-        "en-bs", 
-        "en-bw", 
-        "en-bz", 
-        "en-ca", 
-        "en-ck", 
-        "en-cm", 
-        "en-dm", 
-        "en-er", 
-        "en-et", 
-        "en-fj", 
-        "en-fk", 
-        "en-fm", 
-        "en-gb", 
-        "en-gd", 
-        "en-gh", 
-        "en-gi", 
-        "en-gm", 
-        "en-gu", 
-        "en-gy", 
-        "en-ie", 
-        "en-il", 
-        "en-io", 
-        "en-jm", 
-        "en-ke", 
-        "en-ki", 
-        "en-kn", 
-        "en-ky", 
-        "en-lc", 
-        "en-lr", 
-        "en-ls", 
-        "en-mp", 
-        "en-ms", 
-        "en-mt", 
-        "en-mu", 
-        "en-mw", 
-        "en-na", 
-        "en-nf", 
-        "en-ng", 
-        "en-nr", 
-        "en-nu", 
-        "en-nz", 
-        "en-pg", 
-        "en-ph", 
-        "en-pk", 
-        "en-pn", 
-        "en-pr", 
-        "en-pw", 
-        "en-rw", 
-        "en-sb", 
-        "en-sc", 
-        "en-sg", 
-        "en-sh", 
-        "en-sl", 
-        "en-so", 
-        "en-sz", 
-        "en-tc", 
-        "en-tk", 
-        "en-to", 
-        "en-tt", 
-        "en-ug", 
-        "en-us", 
-        "en-vc", 
-        "en-vg", 
-        "en-vi", 
-        "en-vu", 
-        "en-ws", 
-        "en-za", 
-        "en-zm", 
-        "en-zw", 
-        "es-ar", 
-        "es-bo", 
-        "es-cl", 
-        "es-co", 
-        "es-cr", 
-        "es-cu", 
-        "es-do", 
-        "es-ec", 
-        "es-es", 
-        "es-gq", 
-        "es-gt", 
-        "es-hn", 
-        "es-mx", 
-        "es-ni", 
-        "es-pa", 
-        "es-pe", 
-        "es-pr", 
-        "es-py", 
-        "es-sv", 
-        "es-us", 
-        "es-uy", 
-        "es-ve", 
-        "fr-ad", 
-        "fr-be", 
-        "fr-bf", 
-        "fr-bi", 
-        "fr-bj", 
-        "fr-ca", 
-        "fr-cd", 
-        "fr-cf", 
-        "fr-cg", 
-        "fr-ch", 
-        "fr-ci", 
-        "fr-cm", 
-        "fr-dj", 
-        "fr-fr", 
-        "fr-ga", 
-        "fr-gb", 
-        "fr-gf", 
-        "fr-gn", 
-        "fr-gp", 
-        "fr-ht", 
-        "fr-it", 
-        "fr-km", 
-        "fr-lb", 
-        "fr-lu", 
-        "fr-mc", 
-        "fr-mg", 
-        "fr-ml", 
-        "fr-mq", 
-        "fr-nc", 
-        "fr-pf", 
-        "fr-pm", 
-        "fr-re", 
-        "fr-rw", 
-        "fr-sc", 
-        "fr-td", 
-        "fr-tg", 
-        "fr-vu", 
-        "fr-wf", 
-        "fr-yt", 
-        "hr-ba", 
-        "hr-hr", 
-        "hu-hu", 
-        "hu-si", 
-        "it-ch", 
-        "it-hr", 
-        "it-it", 
-        "it-si", 
-        "it-sm", 
-        "ko-kp", 
-        "ko-kr", 
-        "ln-cd", 
-        "ln-cg", 
-        "ms-bn", 
-        "ms-my", 
-        "ms-sg", 
-        "nl-an", 
-        "nl-aw", 
-        "nl-be", 
-        "nl-nl", 
-        "nl-sr", 
-        "sardu", 
-        "sd-in", 
-        "sd-pk", 
-        "sr-ba", 
-        "ss-sz", 
-        "ss-za", 
-        "sv-fi", 
-        "sv-se", 
-        "sw-ke", 
-        "sw-tz", 
-        "ta-in", 
-        "ta-sg", 
-        "tn-bw", 
-        "tn-za", 
-        "tr-bg", 
-        "tr-cy", 
-        "tr-tr", 
-        "ur-in", 
-        "ur-pk", 
-        "\u00cdslenska", 
-        "\u010ce\u0161tina", 
-        "\u010ce\u0161tina (\u010cesk\u00e1 republika)", 
-        "\u0395\u03bb\u03bb\u03b7\u03bd\u03b9\u03ba\u03ac", 
-        "\u040e\u0437\u0431\u0435\u043a\u0447\u0430", 
-        "\u0411\u0435\u043b\u0430\u0440\u0443\u0441\u043a\u0456", 
-        "\u0411\u044a\u043b\u0433\u0430\u0440\u0441\u043a\u0438", 
-        "\u041a\u044b\u0440\u0433\u044b\u0437", 
-        "\u041c\u0430\u043a\u0435\u0434\u043e\u043d\u0441\u043a\u0438", 
-        "\u041c\u043e\u043d\u0433\u043e\u043b", 
-        "\u0420\u0443\u0441\u0441\u043a\u0438\u0439", 
-        "\u0422\u043e\u04b7\u0438\u043a\u0438", 
-        "\u0423\u043a\u0440\u0430\u0457\u043d\u0441\u044c\u043a\u0430", 
-        "\u0431\u044b\u0437\u0448\u04d9\u0430", 
-        "\u0438\u0440\u043e\u043d \u00e6\u0432\u0437\u0430\u0433", 
-        "\u043a\u043e\u043c\u0438 \u043a\u044b\u0432", 
-        "\u043c\u0430\u0433I\u0430\u0440\u0443\u043b \u043c\u0430\u0446I", 
-        "\u043d\u043e\u0445\u0447\u0438\u0439\u043d \u043c\u043e\u0442\u0442", 
-        "\u0441\u0440\u043f\u0441\u043a\u0438", 
-        "\u0442\u0430\u0442\u0430\u0440\u0447\u0430", 
-        "\u0442\u04af\u0440\u043am\u0435\u043d\u0447\u0435", 
-        "\u0447\u04d1\u0432\u0430\u0448 \u0447\u04d7\u043b\u0445\u0438", 
-        "\u0469\u0437\u044b\u043a\u044a \u0441\u043b\u043e\u0432\u0463\u043d\u044c\u0441\u043a\u044a", 
-        "\u0540\u0561\u0575\u0565\u0580\u0567\u0576", 
-        "\u05e2\u05d1\u05e8\u05d9\u05ea", 
-        "\u05f2\u05b4\u05d3\u05d9\u05e9", 
-        "\u0627\u0631\u062f\u0648", 
-        "\u0627\u0644\u0639\u0631\u0628\u064a\u0629", 
-        "\u0641\u0627\u0631\u0633\u06cc", 
-        "\u0647\u064e\u0648\u064f\u0633", 
-        "\u067e\u069a\u062a\u0648", 
-        "\u0915\u093e\u093d\u0936\u0941\u0930", 
-        "\u0928\u0947\u092a\u093e\u0932\u0940", 
-        "\u092a\u093e\u0934\u093f", 
-        "\u092e\u0930\u093e\u0920\u0940", 
-        "\u0938\u0902\u0938\u094d\u0915\u0943\u0924", 
-        "\u0939\u093f\u0902\u0926\u0940", 
-        "\u0985\u09b8\u09ae\u09bf\u09df\u09be", 
-        "\u09ac\u09be\u0982\u09b2\u09be", 
-        "\u0a2a\u0a70\u0a1c\u0a3e\u0a2c\u0a40", 
-        "\u0a97\u0ac1\u0a9c\u0ab0\u0abe\u0aa4\u0ac0", 
-        "\u0b13\u0b5c\u0b3f\u0b06", 
-        "\u0ba4\u0bae\u0bbf\u0bb4", 
-        "\u0c24\u0c46\u0c32\u0c41\u0c17\u0c41", 
-        "\u0c95\u0ca8\u0ccd\u0ca8\u0ca1", 
-        "\u0d2e\u0d32\u0d2f\u0d3e\u0d33\u0d02", 
-        "\u0e44\u0e17\u0e22", 
-        "\u0e9e\u0eb2\u0eaa\u0eb2\u0ea5\u0eb2\u0ea7", 
-        "\u0f56\u0f7c\u0f51\u0f0b\u0f66\u0f90\u0f51\u0f0b", 
-        "\u10e5\u10d0\u10e0\u10d7\u10e3\u10da\u10d8", 
-        "\u1275\u130d\u122d\u129b", 
-        "\u12a0\u121b\u122d\u129b", 
-        "\u1403\u14c4\u1483\u144e\u1450\u1466", 
-        "\u140a\u14c2\u1511\u14c8\u142f\u14a7\u140e\u14d0", 
-        "\u14c0\u1426\u1403\u152d\u140d\u140f\u1423", 
-        "\u1781\u17d2\u1798\u17c2\u179a", 
-        "\u4e2d\u6587", 
-        "\u65e5\u672c\u8a9e", 
-        "\u7b80\u4f53\u4e2d\u6587(\u4e2d\u56fd)", 
-        "\u7b80\u4f53\u4e2d\u6587(\u65b0\u52a0\u5761)", 
-        "\u7e41\u9ad4\u4e2d\u6587(\u81fa\u7063)", 
-        "\u7e41\u9ad4\u4e2d\u6587(\u9999\u6e2f)", 
-        "\ud55c\uad6d\uc5b4", 
-        "\ufed7\ufe8e\ufeaf\ufe8d\ufed7\ufeb8\ufe8e"
-=======
-        "English", 
-        "Espa\u00f1ol", 
+        "Deutsch",
+        "English",
+        "Espa\u00f1ol",
         "Fran\u00e7ais"
->>>>>>> 140757ee
-      ], 
-      "title": "Language", 
+      ],
+      "title": "Language",
       "type": "string"
-    }, 
+    },
     "relatedItems": {
-      "additionalItems": true, 
-      "default": [], 
-      "description": "", 
+      "additionalItems": true,
+      "default": [],
+      "description": "",
       "items": {
         "choices": [
           [
-            "1f699ffa110e45afb1ba502f75f7ec33", 
+            "1f699ffa110e45afb1ba502f75f7ec33",
             "1f699ffa110e45afb1ba502f75f7ec33"
           ]
-        ], 
-        "description": "", 
+        ],
+        "description": "",
         "enum": [
           "1f699ffa110e45afb1ba502f75f7ec33"
-        ], 
+        ],
         "enumNames": [
           "1f699ffa110e45afb1ba502f75f7ec33"
-        ], 
-        "title": "Related", 
+        ],
+        "title": "Related",
         "type": "string"
-      }, 
-      "title": "Related Items", 
-      "type": "array", 
+      },
+      "title": "Related Items",
+      "type": "array",
       "uniqueItems": true
-    }, 
+    },
     "rights": {
-      "description": "Copyright statement or other rights information on this item.", 
-      "minLength": 0, 
-      "title": "Rights", 
-      "type": "string", 
+      "description": "Copyright statement or other rights information on this item.",
+      "minLength": 0,
+      "title": "Rights",
+      "type": "string",
       "widget": "textarea"
-    }, 
+    },
     "subjects": {
-      "additionalItems": true, 
-      "description": "Tags are commonly used for ad-hoc organization of content.", 
+      "additionalItems": true,
+      "description": "Tags are commonly used for ad-hoc organization of content.",
       "items": {
-        "description": "", 
-        "title": "", 
+        "description": "",
+        "title": "",
         "type": "string"
-      }, 
-      "title": "Tags", 
-      "type": "array", 
+      },
+      "title": "Tags",
+      "type": "array",
       "uniqueItems": true
-    }, 
+    },
     "table_of_contents": {
-      "description": "If selected, this will show a table of contents at the top of the page.", 
-      "title": "Table of contents", 
+      "description": "If selected, this will show a table of contents at the top of the page.",
+      "title": "Table of contents",
       "type": "boolean"
-    }, 
+    },
     "text": {
-      "description": "", 
-      "title": "Text", 
-      "type": "string", 
+      "description": "",
+      "title": "Text",
+      "type": "string",
       "widget": "richtext"
-    }, 
+    },
     "title": {
-      "description": "", 
-      "title": "Title", 
+      "description": "",
+      "title": "Title",
       "type": "string"
     }
-  }, 
+  },
   "required": [
-    "title", 
+    "title",
     "exclude_from_nav"
-  ], 
-  "title": "Page", 
+  ],
+  "title": "Page",
   "type": "object"
 }