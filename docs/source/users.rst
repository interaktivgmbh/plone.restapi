--- conflicted
+++ resolved
@@ -85,8 +85,7 @@
 
 A successful response will be indicated by a :term:`204 No Content` response:
 
-<<<<<<< HEAD
-.. literalinclude:: _json/users_delete.json
+.. literalinclude:: _json/users_delete.resp
    :language: js
 
 
@@ -148,7 +147,3 @@
 * `403` (Not allowed)
 * `403` (Wrong password)
 * :term:`500 Internal Server Error` (server fault, can not recover internally)
-=======
-.. literalinclude:: _json/users_delete.resp
-   :language: js
->>>>>>> 64b8a8e3
