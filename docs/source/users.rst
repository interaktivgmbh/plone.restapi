Users
=====

Available users in a Plone site can be created, queried, updated and deleted by interacting with the ``/@users`` endpoint on portal root (requires an authenticated user):

List Users
----------

To retrieve a list of all current users in the portal, call the ``/@users`` endpoint with a ``GET`` request:

..  http:example:: curl httpie python-requests
    :request: _json/users.req

The server will respond with a list of all users in the portal:

.. literalinclude:: _json/users.resp
   :language: http

The endpoint supports some basic filtering:

..  http:example:: curl httpie python-requests
    :request: _json/users_filtered_by_username.req

The server will respond with a list the filtered users in the portal with username starts with the query.

.. literalinclude:: _json/users_filtered_by_username.resp
   :language: http

The endpoint also takes a ``limit`` parameter that defaults to a maximum of 25 users at a time for performance reasons.


Create User
-----------

To create a new user, send a ``POST`` request to the global ``/@users`` endpoint with a JSON representation of the user you want to create in the body:

..  http:example:: curl httpie python-requests
    :request: _json/users_created.req


.. note::
    By default, "username", and "password" are required fields. If email login is enabled, "email" and "password" are required fields. All other fields in the example are optional.

If the user has been created successfully, the server will respond with a status 201 (Created). The ``Location`` header contains the URL of the newly created user and the resource representation in the payload:

.. literalinclude:: _json/users_created.resp
   :language: http


Read User
---------

To retrieve all details for a particular user, send a ``GET`` request to the ``/@users`` endpoint and append the user id to the URL:

..  http:example:: curl httpie python-requests
    :request: _json/users_get.req

The server will respond with a 200 OK status code and the JSON representation of the user in the body:

.. literalinclude:: _json/users_get.resp
   :language: http


Update User
-----------

To update the settings of a user, send a ``PATCH`` request with the user details you want to amend to the URL of that particular user, e.g. if you want to update the email address of the admin user to:

..  http:example:: curl httpie python-requests
    :request: _json/users_update.req

A successful response to a PATCH request will be indicated by a :term:`204 No Content` response:

.. literalinclude:: _json/users_update.resp
   :language: http


Delete User
-----------

To delete a user send a ``DELETE`` request to the ``/@users`` endpoint and append the user id of the user you want to delete, e.g. to delete the user with the id johndoe:

..  http:example:: curl httpie python-requests
    :request: _json/users_delete.req

A successful response will be indicated by a :term:`204 No Content` response:

.. literalinclude:: _json/users_delete.resp
   :language: js


Reset User Password
-------------------

Plone allows to reset a password for a user by sending a POST request to the user resource and appending `/reset-password` to the URL::

  POST /plone/@users/noam/reset-password HTTP/1.1
  Host: localhost:8080
  Accept: application/json

The server will respond with a :term:`200 OK` response and send an email to the user to reset her password.

The token that is part of the reset url in the email can be used to
authorize setting a new password::

<<<<<<< HEAD
..  http:example:: curl httpie python-requests
    :request: _json/users_reset.req
=======
  POST /plone/@users/noam/reset-password HTTP/1.1
  Host: localhost:8080
  Accept: application/json
  Content-Type: application/json

  {
    'reset_token': 'ef3d2aabacdc2345df63d6acf2edbef4',
    'new_password': 'verysecret',
  }
>>>>>>> af665ca7


Reset Own Password
^^^^^^^^^^^^^^^^^^

Plone also allows a user to reset her own password directly without sending an email. The endpoint and the request is the same as above, but now the user can send the old password and the new password as payload::

  POST /plone/@users/noam/reset-password HTTP/1.1
  Host: localhost:8080
  Accept: application/json
  Content-Type: application/json

  {
    'old_password': 'secret',
    'new_password': 'verysecret',
  }

The server will respond with a :term:`200 OK` response without sending an email.

To set the password with the old password you need either the ``Set own password`` or the ``plone.app.controlpanel.UsersAndGroups`` permission.

If an API consumer tries to send a password in the payload that is not the same as the currently logged in user, the server will respond with a :term:`400 Bad Request` response.


Return Values
^^^^^^^^^^^^^

* :term:`200 OK`
* :term:`400 Bad Request`
* `403` (Unknown Token)
* `403` (Expired Token)
* `403` (Wrong user)
* `403` (Not allowed)
* `403` (Wrong password)
* :term:`500 Internal Server Error` (server fault, can not recover internally)
<|MERGE_RESOLUTION|>--- conflicted
+++ resolved
@@ -103,20 +103,8 @@
 The token that is part of the reset url in the email can be used to
 authorize setting a new password::
 
-<<<<<<< HEAD
 ..  http:example:: curl httpie python-requests
     :request: _json/users_reset.req
-=======
-  POST /plone/@users/noam/reset-password HTTP/1.1
-  Host: localhost:8080
-  Accept: application/json
-  Content-Type: application/json
-
-  {
-    'reset_token': 'ef3d2aabacdc2345df63d6acf2edbef4',
-    'new_password': 'verysecret',
-  }
->>>>>>> af665ca7
 
 
 Reset Own Password
@@ -151,4 +139,4 @@
 * `403` (Wrong user)
 * `403` (Not allowed)
 * `403` (Wrong password)
-* :term:`500 Internal Server Error` (server fault, can not recover internally)
+* :term:`500 Internal Server Error` (server fault, can not recover internally)