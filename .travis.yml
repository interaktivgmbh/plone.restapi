language: python
python: 2.7
sudo: required
services:
  - docker
cache:
  pip: true
  directories:
    - $HOME/buildout-cache
env:
<<<<<<< HEAD
  - PLONE_VERSION=4.3.x
  - PLONE_VERSION=5.0.x
  - PLONE_VERSION=5.1.x
before_install:
  - mkdir -p $HOME/buildout-cache/{eggs,downloads}
  - virtualenv .
=======
  global:
    - secure: "tj9kO7Uyn7AY2Z6zhdOggLSYheaD8e+qKA7ZXvdWTrL2HtPAtnNJK8keQGj1JLQyy6bRfoOCt51aL8+Lc0fzcACaLFpAPjleSLtUChphPOh/dqTu1QX5oL0SxZ94B4ZC5+qfaSAQHMwbiiWUW0us9QtJpxQQmiJUekqiTdQDNEo="
    - secure: "j06un+j2gHjlGfg+xMcvKG2osf1HSzBq/cPPNIonnjGQY3GJfT/YRzYnHe5LJPPt7IJDD7hAEPentRJ4C0zP66U6gcQ2HjWPsMIcvzlgnXoT2QaaCVkMA9YS4WOsN0C5iY/R64GjFwR7J+/bgeG64XvfhpuQ/UBP2+U68PqSBtM="
  matrix:
    - PLONE_VERSION=4.3.x
    - PLONE_VERSION=5.0.x
before_install:
  - mkdir -p $HOME/buildout-cache/{eggs,downloads}
  - virtualenv .
  - sudo apt install python2.7 python2.7-dev
  - sudo apt install python-setuptools build-essential libssl-dev libxml2-dev libxslt1-dev libbz2-dev libjpeg62-dev
  - sudo apt install git libreadline-dev wv poppler-utils
>>>>>>> a07c2b19
  - bin/pip install -r requirements.txt
install:
  - sed -ie "s#plone-x.x.x.cfg#plone-$PLONE_VERSION.cfg#" travis.cfg
  - bin/buildout -N -t 3 -c travis.cfg
script:
  - bin/code-analysis
  - bin/sphinxbuilder
  - bin/test
  - bin/test-no-uncommitted-doc-changes
after_success:
  - bin/test-coverage
  - pip install coverage==3.7.1 coveralls
  - coveralls
  - docker login -u="$DOCKER_USERNAME" -p="$DOCKER_PASSWORD"
  - if [ ! $TRAVIS_TAG ]; then docker build --tag plone/plone.restapi:plone-$PLONE_VERSION-$(git rev-parse HEAD) . ; fi
  - if [ $TRAVIS_TAG ]; then docker build --tag plone/plone.restapi:plone-$PLONE_VERSION-$(git rev-parse HEAD) . --tag plone/plone.restapi:plone-$PLONE_VERSION-$TRAVIS_TAG; fi
  - docker push plone/plone.restapi<|MERGE_RESOLUTION|>--- conflicted
+++ resolved
@@ -8,14 +8,9 @@
   directories:
     - $HOME/buildout-cache
 env:
-<<<<<<< HEAD
   - PLONE_VERSION=4.3.x
   - PLONE_VERSION=5.0.x
   - PLONE_VERSION=5.1.x
-before_install:
-  - mkdir -p $HOME/buildout-cache/{eggs,downloads}
-  - virtualenv .
-=======
   global:
     - secure: "tj9kO7Uyn7AY2Z6zhdOggLSYheaD8e+qKA7ZXvdWTrL2HtPAtnNJK8keQGj1JLQyy6bRfoOCt51aL8+Lc0fzcACaLFpAPjleSLtUChphPOh/dqTu1QX5oL0SxZ94B4ZC5+qfaSAQHMwbiiWUW0us9QtJpxQQmiJUekqiTdQDNEo="
     - secure: "j06un+j2gHjlGfg+xMcvKG2osf1HSzBq/cPPNIonnjGQY3GJfT/YRzYnHe5LJPPt7IJDD7hAEPentRJ4C0zP66U6gcQ2HjWPsMIcvzlgnXoT2QaaCVkMA9YS4WOsN0C5iY/R64GjFwR7J+/bgeG64XvfhpuQ/UBP2+U68PqSBtM="
@@ -28,7 +23,6 @@
   - sudo apt install python2.7 python2.7-dev
   - sudo apt install python-setuptools build-essential libssl-dev libxml2-dev libxslt1-dev libbz2-dev libjpeg62-dev
   - sudo apt install git libreadline-dev wv poppler-utils
->>>>>>> a07c2b19
   - bin/pip install -r requirements.txt
 install:
   - sed -ie "s#plone-x.x.x.cfg#plone-$PLONE_VERSION.cfg#" travis.cfg
