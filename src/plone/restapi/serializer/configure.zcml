<configure
    xmlns="http://namespaces.zope.org/zope"
    xmlns:zcml="http://namespaces.zope.org/zcml"
    i18n_domain="plone.restapi">

    <adapter factory=".site.SerializeSiteRootToJson" />
    <adapter factory=".dxcontent.SerializeToJson" />
    <adapter factory=".dxcontent.SerializeFolderToJson" />

    <configure zcml:condition="installed plone.app.contenttypes">
        <adapter factory=".collection.SerializeCollectionToJson" />
    </configure>

    <adapter factory=".summary.DefaultJSONSummarySerializer" />
    <adapter factory=".summary.SiteRootJSONSummarySerializer" />

    <adapter factory=".dxfields.DefaultFieldSerializer" />
    <adapter factory=".dxfields.ChoiceFieldSerializer" />
    <adapter factory=".dxfields.CollectionFieldSerializer" />
    <adapter factory=".dxfields.FileFieldSerializer" />
    <adapter factory=".dxfields.ImageFieldSerializer" />
    <adapter factory=".dxfields.RichttextFieldSerializer" />
    <adapter factory=".dxfields.DefaultPrimaryFieldTarget" />
    <adapter factory=".dxfields.PrimaryFileFieldTarget" />
<<<<<<< HEAD
    <adapter factory=".blocks.BlocksJSONFieldSerializer" />
=======
>>>>>>> 465ac366

    <configure zcml:condition="installed Products.Archetypes">
        <adapter factory=".atcontent.SerializeToJson" />
        <adapter factory=".atcontent.SerializeFolderToJson" />
        <configure zcml:condition="installed plone.app.blob">
            <adapter factory=".atfields.BlobFieldSerializer" />
            <adapter factory=".atfields.BlobImageFieldSerializer" />
        </configure>
        <adapter factory=".atfields.DefaultFieldSerializer" />
        <adapter factory=".atfields.FileFieldSerializer" />
        <adapter factory=".atfields.ImageFieldSerializer" />
        <adapter factory=".atfields.ReferenceFieldSerializer" />
        <adapter factory=".atfields.TextFieldSerializer" />
        <configure zcml:condition="installed plone.app.collection">
            <adapter factory=".atfields.QueryFieldSerializer" />
            <adapter factory=".atcollection.SerializeCollectionToJson" />
        </configure>
    </configure>

    <adapter factory=".converters.date_converter" />
    <adapter factory=".converters.default_converter" />
    <adapter factory=".converters.dict_converter" />
    <adapter factory=".converters.frozenset_converter" />
    <adapter factory=".converters.i18n_message_converter" />
    <adapter factory=".converters.list_converter" />
    <adapter factory=".converters.missing_value_converter" />
    <adapter factory=".converters.persistent_list_converter" />
    <adapter factory=".converters.persistent_mapping_converter" />
    <adapter factory=".converters.python_datetime_converter" />
    <adapter factory=".converters.RichtextDXContextConverter" />
    <adapter factory=".converters.set_converter" />
    <adapter factory=".converters.bytes_converter" />
    <adapter factory=".converters.time_converter" />
    <adapter factory=".converters.timedelta_converter" />
    <adapter factory=".converters.tuple_converter" />
    <adapter factory=".converters.zope_DateTime_converter" />

    <configure zcml:condition="installed z3c.relationfield">
        <adapter factory=".relationfield.RelationChoiceFieldSerializer" />
        <adapter factory=".relationfield.RelationListFieldSerializer" />
        <adapter factory=".relationfield.relationvalue_converter" />
    </configure>

    <adapter factory=".catalog.LazyCatalogResultSerializer" />

    <adapter factory=".user.SerializeUserToJson" />
    <adapter factory=".user.SerializeUserToJsonSummary" />
    <adapter factory=".group.SerializeGroupToJson" />
    <adapter factory=".group.SerializeGroupToJsonSummary" />

    <adapter factory=".local_roles.SerializeLocalRolesToJson"
             name="local_roles"
             />

    <adapter factory=".vocabularies.SerializeVocabularyToJson" />
    <adapter factory=".vocabularies.SerializeSourceToJson" />
    <adapter factory=".vocabularies.SerializeTermToJson" />

    <adapter factory=".registry.SerializeRegistryToJson" />

    <adapter factory=".discussion.ConversationSerializer" />
    <adapter factory=".discussion.CommentSerializer" />

    <configure zcml:condition="installed plone.tiles">
        <adapter factory=".tile.TileSummarySerializeToJson" />
        <adapter factory=".tile.TileSerializeToJson" />
    </configure>

    <configure zcml:condition="have plone-5">
        <adapter factory=".controlpanels.ControlpanelSerializeToJson" />
        <adapter factory=".controlpanels.ControlpanelSummarySerializeToJson" />
    </configure>

</configure><|MERGE_RESOLUTION|>--- conflicted
+++ resolved
@@ -22,10 +22,8 @@
     <adapter factory=".dxfields.RichttextFieldSerializer" />
     <adapter factory=".dxfields.DefaultPrimaryFieldTarget" />
     <adapter factory=".dxfields.PrimaryFileFieldTarget" />
-<<<<<<< HEAD
+
     <adapter factory=".blocks.BlocksJSONFieldSerializer" />
-=======
->>>>>>> 465ac366
 
     <configure zcml:condition="installed Products.Archetypes">
         <adapter factory=".atcontent.SerializeToJson" />
