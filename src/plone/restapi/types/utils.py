# -*- coding: utf-8 -*-
"""Utils to translate FTIs / zope.schema interfaces to JSON schemas.

The basic idea here is to instantiate a minimal z3c form, and then have
plone.autoform work its magic on it to process all the fields, and apply
any p.autoform directives (fieldsets, field modes, omitted fields, field
permissions, widgets).

Also schema interface inheritance (IRO) and additional schemata from behaviors
are factored into how the final resulting fieldsets are composed.

This approach should ensure that all these directives get respected and
processed the same way they would for a server-rendered form.
"""

from collections import OrderedDict
from copy import copy
from plone.autoform.form import AutoExtensibleForm
from plone.autoform.interfaces import IParameterizedWidget
from plone.autoform.interfaces import WIDGETS_KEY
from plone.dexterity.utils import getAdditionalSchemata
<<<<<<< HEAD
from plone.restapi.serializer.converters import IJsonCompatible
=======
from plone.restapi.serializer.converters import json_compatible
>>>>>>> ea0f0d85
from plone.restapi.types.interfaces import IJsonSchemaProvider
from Products.CMFCore.utils import getToolByName
from plone.supermodel.utils import mergedTaggedValueDict
from z3c.form import form as z3c_form
from zope.component import getMultiAdapter
from zope.component import queryMultiAdapter
from zope.globalrequest import getRequest
from zope.i18n import translate


def create_form(context, request, base_schema, additional_schemata=None):
    """Create a minimal, standalone z3c form and run the field processing
    logic of plone.autoform on it.
    """
    if additional_schemata is None:
        additional_schemata = ()

    class SchemaForm(AutoExtensibleForm, z3c_form.AddForm):
        schema = base_schema
        additionalSchemata = additional_schemata
        ignoreContext = True

    form = SchemaForm(context, request)
    form.updateFieldsFromSchemata()
    return form


def iter_fields(fieldsets):
    """Iterate over a flat list of fields, given a list of fieldset dicts
    as returned by `get_fieldsets`.
    """
    for fieldset in fieldsets:
        for field in fieldset['fields']:
            yield field


def get_fieldsets(context, request, schema, additional_schemata=None):
    """Given a base schema, and optionally some additional schemata,
    build a list of fieldsets with the corresponding z3c.form fields in them.
    """
    form = create_form(context, request, schema, additional_schemata)

    # Default fieldset
    fieldsets = [{
        'id': 'default',
        'title': u'Default',
        'fields': list(form.fields.values()),
    }]

    # Additional fieldsets (AKA z3c.form groups)
    for group in form.groups:
        fieldset = {
            'id': group.__name__,
            'title': translate(group.label, context=getRequest()),
            'fields': list(group.fields.values()),
        }
        fieldsets.append(fieldset)

    return fieldsets


def get_fieldset_infos(fieldsets):
    """Given a list of fieldset dicts as returned by `get_fieldsets()`,
    return a list of fieldset info dicts that contain the (short) field name
    instead of the actual field instance.
    """
    fieldset_infos = []
    for fieldset in fieldsets:
        fs_info = copy(fieldset)
        fs_info['fields'] = [f.field.getName() for f in fs_info['fields']]
        fieldset_infos.append(fs_info)
    return fieldset_infos


def get_jsonschema_properties(context, request, fieldsets, prefix='',
                              excluded_fields=None):
    """Build a JSON schema 'properties' list, based on a list of fieldset
    dicts as returned by `get_fieldsets()`.
    """
    properties = OrderedDict()
    if excluded_fields is None:
        excluded_fields = []

    for field in iter_fields(fieldsets):
        fieldname = field.field.getName()
        if fieldname not in excluded_fields:

            # We need to special case relatedItems not to render choices
            # so we try a named adapter first and fallback to unnamed ones.
            adapter = queryMultiAdapter(
                (field.field, context, request),
                interface=IJsonSchemaProvider,
                name=field.__name__)

            adapter = adapter or getMultiAdapter(
                (field.field, context, request),
                interface=IJsonSchemaProvider)

            adapter.prefix = prefix
            if prefix:
                fieldname = '.'.join([prefix, fieldname])

            properties[fieldname] = adapter.get_schema()

    return properties


def get_widget_params(schemas):
    params = {}
    for schema in schemas:
        if not schema:
            continue
        tagged_values = mergedTaggedValueDict(schema, WIDGETS_KEY)
        for field_name in schema:
            widget = tagged_values.get(field_name)
<<<<<<< HEAD
            if widget and widget.params:
                params[field_name] = {}
                for k, v in widget.params.items():
                    if callable(v):
                        v = v()
                    params[field_name][k] = v
=======
            if IParameterizedWidget.providedBy(widget) and widget.params:
                params[field_name] = widget.params.copy()
                for k, v in params[field_name].items():
                    if callable(v):
                        params[field_name][k] = v()
>>>>>>> ea0f0d85
    return params


def get_jsonschema_for_fti(fti, context, request, excluded_fields=None):
    """Build a complete JSON schema for the given FTI.
    """
    if excluded_fields is None:
        excluded_fields = []

    # We try..except lookupSchema here, so we still get FTI information
    # through /@types/{typeid} for non-DX type, notably the "Plone Site" type.
    try:
        schema = fti.lookupSchema()
    except AttributeError:
        schema = None
        fieldsets = ()
        additional_schemata = ()
    else:
        additional_schemata = tuple(getAdditionalSchemata(portal_type=fti.id))
        fieldsets = get_fieldsets(
            context, request, schema, additional_schemata
        )

    # Build JSON schema properties
    properties = get_jsonschema_properties(
        context,
        request,
        fieldsets,
        excluded_fields=excluded_fields,
    )

    # Determine required fields
    required = []
    for field in iter_fields(fieldsets):
        if field.field.required:
            required.append(field.field.getName())

    # Include field modes
    for field in iter_fields(fieldsets):
        if field.mode:
            properties[field.field.getName()]['mode'] = field.mode

    return {
        'type': 'object',
        'title': translate(fti.Title(), context=getRequest()),
<<<<<<< HEAD
        'properties': IJsonCompatible(properties),
=======
        'properties': json_compatible(properties),
>>>>>>> ea0f0d85
        'required': required,
        'fieldsets': get_fieldset_infos(fieldsets),
        'layouts': getattr(fti, 'view_methods', []),
    }


def get_jsonschema_for_portal_type(portal_type, context, request,
                                   excluded_fields=None):
    """Build a complete JSON schema for the given portal_type.
    """
    ttool = getToolByName(context, 'portal_types')
    fti = ttool[portal_type]
    return get_jsonschema_for_fti(
        fti, context, request, excluded_fields=excluded_fields)


def get_vocabulary_url(vocab_name, context, request):
    try:
        context_url = context.absolute_url()
    except AttributeError:
        portal = getMultiAdapter(
            (context, request),
            name='plone_portal_state').portal()
        context_url = portal.absolute_url()
    return '{}/@vocabularies/{}'.format(
        context_url,
        vocab_name,
    )<|MERGE_RESOLUTION|>--- conflicted
+++ resolved
@@ -19,11 +19,7 @@
 from plone.autoform.interfaces import IParameterizedWidget
 from plone.autoform.interfaces import WIDGETS_KEY
 from plone.dexterity.utils import getAdditionalSchemata
-<<<<<<< HEAD
 from plone.restapi.serializer.converters import IJsonCompatible
-=======
-from plone.restapi.serializer.converters import json_compatible
->>>>>>> ea0f0d85
 from plone.restapi.types.interfaces import IJsonSchemaProvider
 from Products.CMFCore.utils import getToolByName
 from plone.supermodel.utils import mergedTaggedValueDict
@@ -139,20 +135,12 @@
         tagged_values = mergedTaggedValueDict(schema, WIDGETS_KEY)
         for field_name in schema:
             widget = tagged_values.get(field_name)
-<<<<<<< HEAD
-            if widget and widget.params:
+            if IParameterizedWidget.providedBy(widget) and widget.params:
                 params[field_name] = {}
                 for k, v in widget.params.items():
                     if callable(v):
                         v = v()
                     params[field_name][k] = v
-=======
-            if IParameterizedWidget.providedBy(widget) and widget.params:
-                params[field_name] = widget.params.copy()
-                for k, v in params[field_name].items():
-                    if callable(v):
-                        params[field_name][k] = v()
->>>>>>> ea0f0d85
     return params
 
 
@@ -198,11 +186,7 @@
     return {
         'type': 'object',
         'title': translate(fti.Title(), context=getRequest()),
-<<<<<<< HEAD
         'properties': IJsonCompatible(properties),
-=======
-        'properties': json_compatible(properties),
->>>>>>> ea0f0d85
         'required': required,
         'fieldsets': get_fieldset_infos(fieldsets),
         'layouts': getattr(fti, 'view_methods', []),
