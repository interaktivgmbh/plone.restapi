--- conflicted
+++ resolved
@@ -11,10 +11,7 @@
   <include package=".registry"/>
   <include package=".users"/>
   <include package=".groups"/>
-<<<<<<< HEAD
   <include package=".vocabularies"/>
-=======
   <include package=".principals"/>
->>>>>>> 9660cb0f
 
 </configure>