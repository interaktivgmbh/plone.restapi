<configure
    xmlns="http://namespaces.zope.org/zope">

  <include package=".auth" />
  <include package=".breadcrumbs"/>
  <include package=".components"/>
  <include package=".content"/>
  <include package=".copymove"/>
  <include package=".discussion"/>
  <include package=".groups"/>
<<<<<<< HEAD
  <include package=".navigation"/>
=======
  <include package=".history"/>
>>>>>>> feed5e85
  <include package=".principals"/>
  <include package=".registry"/>
  <include package=".roles"/>
  <include package=".search"/>
  <include package=".types"/>
  <include package=".users"/>
  <include package=".vocabularies"/>
  <include package=".workflow"/>

</configure><|MERGE_RESOLUTION|>--- conflicted
+++ resolved
@@ -8,11 +8,8 @@
   <include package=".copymove"/>
   <include package=".discussion"/>
   <include package=".groups"/>
-<<<<<<< HEAD
   <include package=".navigation"/>
-=======
   <include package=".history"/>
->>>>>>> feed5e85
   <include package=".principals"/>
   <include package=".registry"/>
   <include package=".roles"/>
