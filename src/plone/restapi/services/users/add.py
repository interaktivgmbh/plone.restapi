--- conflicted
+++ resolved
@@ -1,27 +1,21 @@
 # -*- coding: utf-8 -*-
-<<<<<<< HEAD
-from plone import api
-=======
+
 from AccessControl import getSecurityManager
 
->>>>>>> af665ca7
 from plone.restapi.deserializer import json_body
 from plone.restapi.interfaces import ISerializeToJson
 from plone.restapi.services import Service
 from Products.CMFCore.utils import getToolByName
+from Products.CMFCore.permissions import AddPortalMember
 from Products.CMFCore.permissions import SetOwnPassword
 from Products.PasswordResetTool.PasswordResetTool import ExpiredRequestError
 from Products.PasswordResetTool.PasswordResetTool import InvalidRequestError
 from zope.component import getAdapter
 from zope.component import queryMultiAdapter
 from zope.component.hooks import getSite
-<<<<<<< HEAD
-=======
+from zope.interface import alsoProvides
 from zope.interface import implements
 from zope.publisher.interfaces import IPublishTraverse
-from zExceptions import BadRequest
->>>>>>> af665ca7
-from zope.interface import alsoProvides
 
 import plone.protect.interfaces
 
@@ -35,7 +29,17 @@
     """Creates a new user.
     """
 
-<<<<<<< HEAD
+    implements(IPublishTraverse)
+
+    def __init__(self, context, request):
+        super(UsersPost, self).__init__(context, request)
+        self.params = []
+
+    def publishTraverse(self, request, name):
+        # Consume any path segments after /@users as parameters
+        self.params.append(name)
+        return self
+
     def validate_input_data(self, portal, original_data):
         '''Returns a tuple of (required_fields, allowed_fields)'''
         security = getAdapter(portal, ISecuritySchema)
@@ -95,23 +99,6 @@
     def errors_to_string(self):
         return ' '.join([error['message'] for error in self.errors])
 
-    @property
-    def can_manage_users(self):
-        return api.user.has_permission(
-            'plone.app.controlpanel.UsersAndGroups')
-=======
-    implements(IPublishTraverse)
-
-    def __init__(self, context, request):
-        super(UsersPost, self).__init__(context, request)
-        self.params = []
-
-    def publishTraverse(self, request, name):
-        # Consume any path segments after /@users as parameters
-        self.params.append(name)
-        return self
->>>>>>> af665ca7
-
     def reply(self):
         # Disable CSRF protection
         if 'IDisableCSRFProtection' in dir(plone.protect.interfaces):
@@ -120,14 +107,13 @@
 
         portal = getSite()
 
-<<<<<<< HEAD
         # validate important data
         data = json_body(self.request)
         self.errors = []
         self.validate_input_data(portal, data)
         security = getAdapter(self.context, ISecuritySchema)
         registration = getToolByName(self.context, 'portal_registration')
-=======
+
         general_usage_error = (
             "Either post to @users to create a user or use "
             "@users/<username>/reset-password to update the password.")
@@ -139,15 +125,16 @@
                 return self.update_password(data)
             raise Exception('Unknown Endpoint @users/%s/%s' % self.params)
 
+        # Add a portal member
+        if not self.can_add_member:
+            return self._error(403, 'Forbidden',
+                               'You need AddPortalMember permission.')
+
         username = data.get('username', None)
         email = data.get('email', None)
         password = data.get('password', None)
         roles = data.get('roles', [])
         properties = data.get('properties', {})
-
-        security_settings = getAdapter(self.context, ISecuritySchema)
-        use_email_as_login = security_settings.use_email_as_login
->>>>>>> af665ca7
 
         if self.errors:
             self.request.response.setStatus(400)
@@ -227,6 +214,11 @@
         sm = getSecurityManager()
         return sm.checkPermission(SetOwnPassword, self.context)
 
+    @property
+    def can_add_member(self):
+        sm = getSecurityManager()
+        return sm.checkPermission(AddPortalMember, self.context)
+
     def update_password(self, data):
         username = self.params[0]
         target_user = self._get_user(username)
@@ -268,7 +260,7 @@
                 pwt.resetPassword(username, reset_token, new_password)
             except InvalidRequestError:
                 return self._error(403, 'Unknown Token',
-                                   'The reset_token is unknown/not valid.')
+                                   'The reset_token is unknown/not valid.') 
             except ExpiredRequestError:
                 return self._error(403, 'Expired Token',
                                    'The reset_token is expired.')
