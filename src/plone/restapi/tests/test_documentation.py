--- conflicted
+++ resolved
@@ -802,7 +802,6 @@
         response = self.api_session.patch(url, json={'version': 0})
         save_request_and_response_for_docs('history_revert', response)
 
-<<<<<<< HEAD
 
 class TestCommenting(unittest.TestCase):
 
@@ -951,9 +950,8 @@
         save_request_and_response_for_docs(
             'comments_delete', response
         )
-=======
+
     def test_roles_get(self):
         url = '{}/@roles'.format(self.portal_url)
         response = self.api_session.get(url)
         save_request_and_response_for_docs('roles', response)
->>>>>>> 421544ac
