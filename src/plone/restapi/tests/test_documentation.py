# -*- coding: utf-8 -*-
from datetime import datetime
from DateTime import DateTime
from plone import api
from datetime import timedelta
from freezegun import freeze_time
from plone.app.testing import setRoles
from plone.app.testing import SITE_OWNER_NAME
from plone.app.testing import SITE_OWNER_PASSWORD
from plone.app.testing import TEST_USER_ID
from plone.app.textfield.value import RichTextValue
from plone.namedfile.file import NamedBlobFile
from plone.namedfile.file import NamedBlobImage
from plone.restapi.testing import PLONE_RESTAPI_DX_FUNCTIONAL_TESTING
from plone.restapi.testing import RelativeSession
from plone.testing.z2 import Browser
from plone.uuid.interfaces import IMutableUUID

import json
import os
import transaction
import unittest2 as unittest


REQUEST_HEADER_KEYS = [
    'accept',
    'authorization',
]

RESPONSE_HEADER_KEYS = [
    'content-type',
    'allow',
    'location',
]

base_path = os.path.join(
    os.path.dirname(__file__),
    '..',
    '..',
    '..',
    '..',
    'docs/source/_json'
)


def save_request_and_response_for_docs(name, response):
    with open('{}/{}'.format(base_path, '%s.req' % name), 'w') as req:
        req.write('{} {} HTTP/1.1\n'.format(
            response.request.method,
            response.request.path_url
        ))
        for key, value in response.request.headers.items():
            if key.lower() in REQUEST_HEADER_KEYS:
                req.write('{}: {}\n'.format(key, value))
        if response.request.body:
            if 'content-type' not in REQUEST_HEADER_KEYS:
                content_type = response.request.headers['Content-Type']
                req.write('Content-Type: %s\n' % content_type)

            req.write('\n')
            req.write(response.request.body)

    with open('{}/{}'.format(base_path, '%s.resp' % name), 'w') as resp:
        status = response.status_code
        reason = response.reason
        resp.write('HTTP/1.1 {} {}\n'.format(status, reason))
        for key, value in response.headers.items():
            if key.lower() in RESPONSE_HEADER_KEYS:
                resp.write('{}: {}\n'.format(key, value))
        resp.write('\n')
        resp.write(response.content)


class TestTraversal(unittest.TestCase):

    layer = PLONE_RESTAPI_DX_FUNCTIONAL_TESTING

    def setUp(self):
        self.app = self.layer['app']
        self.request = self.layer['request']
        self.portal = self.layer['portal']
        self.portal_url = self.portal.absolute_url()

        self.time_freezer = freeze_time("2016-10-21 19:00:00")
        self.frozen_time = self.time_freezer.start()

        self.api_session = RelativeSession(self.portal_url)
        self.api_session.headers.update({'Accept': 'application/json'})
        self.api_session.auth = (SITE_OWNER_NAME, SITE_OWNER_PASSWORD)

        setRoles(self.portal, TEST_USER_ID, ['Manager'])
        self.portal.invokeFactory('Document', id='front-page')
        self.document = self.portal['front-page']
        self.document.title = u"Welcome to Plone"
        self.document.description = \
            u"Congratulations! You have successfully installed Plone."
        self.document.text = RichTextValue(
            u"If you're seeing this instead of the web site you were " +
            u"expecting, the owner of this web site has just installed " +
            u"Plone. Do not contact the Plone Team or the Plone mailing " +
            u"lists about this.",
            'text/plain',
            'text/html'
        )
        self.document.creation_date = DateTime('2016-01-21T01:14:48+00:00')
        IMutableUUID(self.document).set('1f699ffa110e45afb1ba502f75f7ec33')
        self.document.reindexObject()
        self.document.modification_date = DateTime('2016-01-21T01:24:11+00:00')
        import transaction
        transaction.commit()
        self.browser = Browser(self.app)
        self.browser.handleErrors = False
        self.browser.addHeader(
            'Authorization',
            'Basic %s:%s' % (SITE_OWNER_NAME, SITE_OWNER_PASSWORD,)
        )

    def tearDown(self):
        self.time_freezer.stop()

    def test_documentation_document(self):
        response = self.api_session.get(self.document.absolute_url())
        save_request_and_response_for_docs('document', response)

    def test_documentation_news_item(self):
        self.portal.invokeFactory('News Item', id='newsitem')
        self.portal.newsitem.title = 'My News Item'
        self.portal.newsitem.description = u'This is a news item'
        self.portal.newsitem.text = RichTextValue(
            u"Lorem ipsum",
            'text/plain',
            'text/html'
        )
        image_file = os.path.join(os.path.dirname(__file__), u'image.png')
        self.portal.newsitem.image = NamedBlobImage(
            data=open(image_file, 'r').read(),
            contentType='image/png',
            filename=u'image.png'
        )
        self.portal.newsitem.image_caption = u'This is an image caption.'
        self.portal.newsitem.creation_date = DateTime(
            '2016-01-21T02:14:48+00:00')
        self.portal.newsitem.modification_date = DateTime(
            '2016-01-21T02:24:11+00:00')
        IMutableUUID(self.portal.newsitem).set(
            '80c2a074cb4240d08c9a129e3a834c74')
        import transaction
        transaction.commit()
        response = self.api_session.get(self.portal.newsitem.absolute_url())
        save_request_and_response_for_docs('newsitem', response)

    def test_documentation_event(self):
        self.portal.invokeFactory('Event', id='event')
        self.portal.event.title = 'Event'
        self.portal.event.description = u'This is an event'
        self.portal.event.start = datetime(2013, 1, 1, 10, 0)
        self.portal.event.end = datetime(2013, 1, 1, 12, 0)
        self.portal.event.creation_date = DateTime('2016-01-21T03:14:48+00:00')
        self.portal.event.modification_date = DateTime(
            '2016-01-21T03:24:11+00:00')
        IMutableUUID(self.portal.event).set('846d632bc0854c5aa6d3dcae171ed2db')
        import transaction
        transaction.commit()
        response = self.api_session.get(self.portal.event.absolute_url())
        save_request_and_response_for_docs('event', response)

    def test_documentation_link(self):
        self.portal.invokeFactory('Link', id='link')
        self.portal.link.title = 'My Link'
        self.portal.link.description = u'This is a link'
        self.portal.remoteUrl = 'http://plone.org'
        self.portal.link.creation_date = DateTime('2016-01-21T04:14:48+00:00')
        self.portal.link.modification_date = DateTime(
            '2016-01-21T04:24:11+00:00')
        IMutableUUID(self.portal.link).set('6ff48d27762143a0ae8d63cee73d9fc2')
        import transaction
        transaction.commit()
        response = self.api_session.get(self.portal.link.absolute_url())
        save_request_and_response_for_docs('link', response)

    def test_documentation_file(self):
        self.portal.invokeFactory('File', id='file')
        self.portal.file.title = 'My File'
        self.portal.file.description = u'This is a file'
        pdf_file = os.path.join(
            os.path.dirname(__file__), u'file.pdf'
        )
        self.portal.file.file = NamedBlobFile(
            data=open(pdf_file, 'r').read(),
            contentType='application/pdf',
            filename=u'file.pdf'
        )
        self.portal.file.creation_date = DateTime('2016-01-21T05:14:48+00:00')
        self.portal.file.modification_date = DateTime(
            '2016-01-21T05:24:11+00:00')
        IMutableUUID(self.portal.file).set('9b6a4eadb9074dde97d86171bb332ae9')
        import transaction
        transaction.commit()
        response = self.api_session.get(self.portal.file.absolute_url())
        save_request_and_response_for_docs('file', response)

    def test_documentation_image(self):
        self.portal.invokeFactory('Image', id='image')
        self.portal.image.title = 'My Image'
        self.portal.image.description = u'This is an image'
        image_file = os.path.join(os.path.dirname(__file__), u'image.png')
        self.portal.image.image = NamedBlobImage(
            data=open(image_file, 'r').read(),
            contentType='image/png',
            filename=u'image.png'
        )
        self.portal.image.creation_date = DateTime('2016-01-21T06:14:48+00:00')
        self.portal.image.modification_date = DateTime(
            '2016-01-21T06:24:11+00:00')
        IMutableUUID(self.portal.image).set('2166e81a0c224fe3b62e197c7fdc9c3e')
        import transaction
        transaction.commit()
        response = self.api_session.get(self.portal.image.absolute_url())
        save_request_and_response_for_docs('image', response)

    def test_documentation_folder(self):
        self.portal.invokeFactory('Folder', id='folder')
        self.portal.folder.title = 'My Folder'
        self.portal.folder.description = u'This is a folder with two documents'
        self.portal.folder.invokeFactory(
            'Document',
            id='doc1',
            title='A document within a folder'
        )
        self.portal.folder.invokeFactory(
            'Document',
            id='doc2',
            title='A document within a folder'
        )
        self.portal.folder.creation_date = DateTime(
            '2016-01-21T07:14:48+00:00')
        self.portal.folder.modification_date = DateTime(
            '2016-01-21T07:24:11+00:00')
        IMutableUUID(self.portal.folder).set(
            'fc7881c46d61452db4177bc059d9dcb5')
        import transaction
        transaction.commit()
        response = self.api_session.get(self.portal.folder.absolute_url())
        save_request_and_response_for_docs('folder', response)

    def test_documentation_collection(self):
        self.portal.invokeFactory('Collection', id='collection')
        self.portal.collection.title = 'My Collection'
        self.portal.collection.description = \
            u'This is a collection with two documents'
        self.portal.collection.query = [{
            'i': 'portal_type',
            'o': 'plone.app.querystring.operation.string.is',
            'v': 'Document',
        }]
        self.portal.invokeFactory(
            'Document',
            id='doc1',
            title='Document 1'
        )
        self.portal.invokeFactory(
            'Document',
            id='doc2',
            title='Document 2'
        )
        self.portal.collection.creation_date = DateTime(
            '2016-01-21T08:14:48+00:00')
        self.portal.collection.modification_date = DateTime(
            '2016-01-21T08:24:11+00:00')
        IMutableUUID(self.portal.collection).set(
            'd0c89bc77f874ce1aad5720921d875c0')
        import transaction
        transaction.commit()
        response = self.api_session.get(self.portal.collection.absolute_url())
        save_request_and_response_for_docs('collection', response)

    def test_documentation_siteroot(self):
        response = self.api_session.get(self.portal.absolute_url())
        save_request_and_response_for_docs('siteroot', response)

    def test_documentation_404_not_found(self):
        response = self.api_session.get('non-existing-resource')
        save_request_and_response_for_docs('404_not_found', response)

    def test_documentation_search(self):
        query = {'sort_on': 'path'}
        response = self.api_session.get('/@search', params=query)
        save_request_and_response_for_docs('search', response)

    def test_documentation_workflow(self):
        response = self.api_session.get(
            '{}/@workflow'.format(self.document.absolute_url()))
        save_request_and_response_for_docs('workflow_get', response)

    def test_documentation_workflow_transition(self):
        self.frozen_time.tick(timedelta(minutes=5))
        response = self.api_session.post(
            '{}/@workflow/publish'.format(self.document.absolute_url()))
        save_request_and_response_for_docs('workflow_post', response)

    def test_documentation_registry_get(self):
        response = self.api_session.get(
            '/@registry/plone.app.querystring.field.path.title')
        save_request_and_response_for_docs('registry_get', response)

    def test_documentation_registry_update(self):
        response = self.api_session.patch(
            '/@registry/',
            json={'plone.app.querystring.field.path.title': 'Value'})
        save_request_and_response_for_docs('registry_update', response)

    def test_documentation_types(self):
        response = self.api_session.get('/@types')
        save_request_and_response_for_docs('types', response)

    def test_documentation_types_document(self):
        response = self.api_session.get('@types/Document')
        save_request_and_response_for_docs('types_document', response)

    def test_documentation_login(self):
        self.portal.acl_users.jwt_auth._secret = 'secret'
        self.portal.acl_users.jwt_auth.use_keyring = False
        self.portal.acl_users.jwt_auth.token_timeout = 0
        import transaction
        transaction.commit()
        self.api_session.auth = None
        response = self.api_session.post(
            '{}/@login'.format(self.portal.absolute_url()),
            json={'login': SITE_OWNER_NAME, 'password': SITE_OWNER_PASSWORD})
        save_request_and_response_for_docs('login', response)

    def test_documentation_login_renew(self):
        self.portal.acl_users.jwt_auth._secret = 'secret'
        self.portal.acl_users.jwt_auth.use_keyring = False
        self.portal.acl_users.jwt_auth.token_timeout = 0
        import transaction
        transaction.commit()
        self.api_session.auth = None
        response = self.api_session.post(
            '{}/@login'.format(self.portal.absolute_url()),
            json={'login': SITE_OWNER_NAME, 'password': SITE_OWNER_PASSWORD})
        token = json.loads(response.content)['token']
        response = self.api_session.post(
            '{}/@login-renew'.format(self.portal.absolute_url()),
            headers={'Authorization': 'Bearer {}'.format(token)})
        save_request_and_response_for_docs('login_renew', response)

    def test_documentation_logout(self):
        self.portal.acl_users.jwt_auth._secret = 'secret'
        self.portal.acl_users.jwt_auth.use_keyring = False
        self.portal.acl_users.jwt_auth.token_timeout = 0
        self.portal.acl_users.jwt_auth.store_tokens = True
        import transaction
        transaction.commit()
        self.api_session.auth = None
        response = self.api_session.post(
            '{}/@login'.format(self.portal.absolute_url()),
            json={'login': SITE_OWNER_NAME, 'password': SITE_OWNER_PASSWORD})
        token = json.loads(response.content)['token']
        response = self.api_session.post(
            '{}/@logout'.format(self.portal.absolute_url()),
            headers={'Authorization': 'Bearer {}'.format(token)})
        save_request_and_response_for_docs('logout', response)

    def test_documentation_batching(self):
        folder = self.portal[self.portal.invokeFactory(
            'Folder',
            id='folder',
            title='Folder'
        )]
        for i in range(7):
            folder.invokeFactory(
                'Document',
                id='doc-%s' % str(i + 1),
                title='Document %s' % str(i + 1)
            )
        transaction.commit()

        query = {'sort_on': 'path'}
        response = self.api_session.get(
            '/folder/@search?b_size=5', params=query)
        save_request_and_response_for_docs('batching', response)

    def test_documentation_users(self):
        test_user = api.user.get(username=TEST_USER_ID)
        properties = {
            "description": "This is a test user",
            "email": "test@example.com",
            "fullname": "Test User",
            "home_page": "http://www.example.com",
            "location": "Bonn",
            "username": "test-user"
        }
        test_user.setMemberProperties(mapping=properties)
        admin = api.user.get(username='admin')
        properties = {
            "description": "This is an admin user",
            "email": "admin@example.com",
            "fullname": "Administrator",
            "home_page": "http://www.example.com",
            "location": "Berlin",
            "username": "admin"
        }
        admin.setMemberProperties(mapping=properties)
        transaction.commit()
        response = self.api_session.get('/@users')
        save_request_and_response_for_docs('users', response)

    def test_documentation_users_get(self):
        properties = {
            'email': 'noam.chomsky@example.com',
            'username': 'noamchomsky',
            'fullname': 'Noam Avram Chomsky',
            'home_page': 'web.mit.edu/chomsky',
            'description': 'Professor of Linguistics',
            'location': 'Cambridge, MA'
        }
        api.user.create(
            email='noam.chomsky@example.com',
            username='noam',
            properties=properties
        )
        transaction.commit()
        response = self.api_session.get('@users/noam')
        save_request_and_response_for_docs('users_get', response)

    def test_documentation_users_filtered_get(self):
        properties = {
            'email': 'noam.chomsky@example.com',
            'username': 'noamchomsky',
            'fullname': 'Noam Avram Chomsky',
            'home_page': 'web.mit.edu/chomsky',
            'description': 'Professor of Linguistics',
            'location': 'Cambridge, MA'
        }
        api.user.create(
            email='noam.chomsky@example.com',
            username='noam',
            properties=properties
        )
        transaction.commit()
        response = self.api_session.get('@users', params={'query': 'noa'})
        save_request_and_response_for_docs('users_filtered_by_username', response)  # noqa

    def test_documentation_users_created(self):
        response = self.api_session.post(
            '/@users',
            json={
                'username': 'noam',
                'email': 'noam.chomsky@example.com',
                'password': 'colorlessgreenideas',
                'username': 'noamchomsky',
                'fullname': 'Noam Avram Chomsky',
                'home_page': 'web.mit.edu/chomsky',
                'description': 'Professor of Linguistics',
                'location': 'Cambridge, MA'
            },
        )
        save_request_and_response_for_docs('users_created', response)

    def test_documentation_users_update(self):
        properties = {
            'email': 'noam.chomsky@example.com',
            'username': 'noamchomsky',
            'fullname': 'Noam Avram Chomsky',
            'home_page': 'web.mit.edu/chomsky',
            'description': 'Professor of Linguistics',
            'location': 'Cambridge, MA'
        }
        api.user.create(
            email='noam.chomsky@example.com',
            username='noam',
            properties=properties
        )
        transaction.commit()

        response = self.api_session.patch(
            '/@users/noam',
            json={
                'email': 'avram.chomsky@example.com',
            },
        )
        save_request_and_response_for_docs('users_update', response)

    def test_documentation_users_delete(self):
        properties = {
            'email': 'noam.chomsky@example.com',
            'username': 'noamchomsky',
            'fullname': 'Noam Avram Chomsky',
            'home_page': 'web.mit.edu/chomsky',
            'description': 'Professor of Linguistics',
            'location': 'Cambridge, MA'
        }
        api.user.create(
            email='noam.chomsky@example.com',
            username='noam',
            properties=properties
        )
        transaction.commit()

        response = self.api_session.delete(
            '/@users/noam')
        save_request_and_response_for_docs('users_delete', response)

    def test_documentation_groups(self):
        gtool = api.portal.get_tool('portal_groups')
        properties = {
            'title': 'Plone Team',
            'description': 'We are Plone',
            'email': 'ploneteam@plone.org',
        }
        gtool.addGroup('ploneteam', (), (),
                       properties=properties,
                       title=properties['title'],
                       description=properties['description'])
        transaction.commit()
        response = self.api_session.get('/@groups')
        save_request_and_response_for_docs('groups', response)

    def test_documentation_groups_get(self):
        gtool = api.portal.get_tool('portal_groups')
        properties = {
            'title': 'Plone Team',
            'description': 'We are Plone',
            'email': 'ploneteam@plone.org',
        }
        gtool.addGroup('ploneteam', (), (),
                       properties=properties,
                       title=properties['title'],
                       description=properties['description'])
        transaction.commit()
        response = self.api_session.get('@groups/ploneteam')
        save_request_and_response_for_docs('groups_get', response)

    def test_documentation_groups_filtered_get(self):
        gtool = api.portal.get_tool('portal_groups')
        properties = {
            'title': 'Plone Team',
            'description': 'We are Plone',
            'email': 'ploneteam@plone.org',
        }
        gtool.addGroup('ploneteam', (), (),
                       properties=properties,
                       title=properties['title'],
                       description=properties['description'])
        transaction.commit()
        response = self.api_session.get('@groups', params={'query': 'plo'})
        save_request_and_response_for_docs('groups_filtered_by_groupname', response)  # noqa

    def test_documentation_groups_created(self):
        response = self.api_session.post(
            '/@groups',
            json={
                'groupname': 'fwt',
                'email': 'fwt@plone.org',
                'title': 'Framework Team',
                'description': 'The Plone Framework Team',
                'roles': ['Manager'],
                'groups': ['Administrators']
            },
        )
        save_request_and_response_for_docs('groups_created', response)

    def test_documentation_groups_update(self):
        gtool = api.portal.get_tool('portal_groups')
        properties = {
            'title': 'Plone Team',
            'description': 'We are Plone',
            'email': 'ploneteam@plone.org',
        }
        gtool.addGroup('ploneteam', (), (),
                       properties=properties,
                       title=properties['title'],
                       description=properties['description'])
        transaction.commit()

        response = self.api_session.patch(
            '/@groups/ploneteam',
            json={
                'email': 'ploneteam2@plone.org',
            },
        )
        save_request_and_response_for_docs('groups_update', response)

    def test_documentation_groups_delete(self):
        gtool = api.portal.get_tool('portal_groups')
        properties = {
            'title': 'Plone Team',
            'description': 'We are Plone',
            'email': 'ploneteam@plone.org',
        }
        gtool.addGroup('ploneteam', (), (),
                       properties=properties,
                       title=properties['title'],
                       description=properties['description'])
        transaction.commit()

        response = self.api_session.delete(
            '/@groups/ploneteam')
        save_request_and_response_for_docs('groups_delete', response)

    def test_documentation_breadcrumbs(self):
        response = self.api_session.get(
            '{}/@components/breadcrumbs'.format(self.document.absolute_url()))
        save_request_and_response_for_docs('breadcrumbs', response)

    def test_documentation_navigation(self):
        response = self.api_session.get(
            '{}/@components/navigation'.format(self.document.absolute_url()))
<<<<<<< HEAD
        save_response_for_documentation('navigation.json', response)

    def test_documentation_copy(self):
        response = self.api_session.post(
            '/@copy',
            json={
                'source': '{}'.format(self.document.absolute_url()),
            },
        )
        save_response_for_documentation('copy.json', response)

    def test_documentation_move(self):
        self.portal.invokeFactory('Folder', id='folder')
        transaction.commit()
        response = self.api_session.post(
            '/folder/@move',
            json={
                'source': '{}'.format(self.document.absolute_url()),
            },
        )
        save_response_for_documentation('move.json', response)
=======
        save_request_and_response_for_docs('navigation', response)
>>>>>>> 8c66e53d
<|MERGE_RESOLUTION|>--- conflicted
+++ resolved
@@ -607,8 +607,7 @@
     def test_documentation_navigation(self):
         response = self.api_session.get(
             '{}/@components/navigation'.format(self.document.absolute_url()))
-<<<<<<< HEAD
-        save_response_for_documentation('navigation.json', response)
+        save_request_and_response_for_docs('navigation', response)
 
     def test_documentation_copy(self):
         response = self.api_session.post(
@@ -617,7 +616,7 @@
                 'source': '{}'.format(self.document.absolute_url()),
             },
         )
-        save_response_for_documentation('copy.json', response)
+        save_request_and_response_for_docs('copy.json', response)
 
     def test_documentation_move(self):
         self.portal.invokeFactory('Folder', id='folder')
@@ -628,7 +627,4 @@
                 'source': '{}'.format(self.document.absolute_url()),
             },
         )
-        save_response_for_documentation('move.json', response)
-=======
-        save_request_and_response_for_docs('navigation', response)
->>>>>>> 8c66e53d
+        save_request_and_response_for_docs('move.json', response)