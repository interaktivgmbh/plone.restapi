--- conflicted
+++ resolved
@@ -282,7 +282,6 @@
             '{}/workflow/publish'.format(self.document.absolute_url()))
         save_response_for_documentation('workflow_post.json', response)
 
-<<<<<<< HEAD
     def test_documentation_registry_get(self):
         response = self.api_session.get(
             '/@registry/plone.app.querystring.field.path.title')
@@ -293,12 +292,11 @@
             '/@registry/',
             json={'plone.app.querystring.field.path.title': 'Value'})
         save_response_for_documentation('registry_update.json', response)
-=======
+
     def test_documentation_types(self):
         response = self.api_session.get('/@types')
         save_response_for_documentation('types.json', response)
 
     def test_documentation_types_document(self):
         response = self.api_session.get('@types/Document')
-        save_response_for_documentation('types_document.json', response)
->>>>>>> e4ee172b
+        save_response_for_documentation('types_document.json', response)