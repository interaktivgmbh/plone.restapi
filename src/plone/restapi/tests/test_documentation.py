# -*- coding: utf-8 -*-
from datetime import datetime
from DateTime import DateTime
from plone import api
from datetime import timedelta
from freezegun import freeze_time
from plone.app.testing import setRoles
from plone.app.testing import SITE_OWNER_NAME
from plone.app.testing import SITE_OWNER_PASSWORD
from plone.app.testing import TEST_USER_ID
from plone.app.textfield.value import RichTextValue
from plone.namedfile.file import NamedBlobFile
from plone.namedfile.file import NamedBlobImage
from plone.restapi.testing import PLONE_RESTAPI_DX_FUNCTIONAL_TESTING
from plone.restapi.testing import RelativeSession
from plone.testing.z2 import Browser
from plone.uuid.interfaces import IMutableUUID

import json
import os
import transaction
import unittest2 as unittest


REQUEST_HEADER_KEYS = [
    'accept',
    'authorization',
]

RESPONSE_HEADER_KEYS = [
    'content-type',
    'allow',
    'location',
]

base_path = os.path.join(
    os.path.dirname(__file__),
    '..',
    '..',
    '..',
    '..',
    'docs/source/_json'
)


def save_request_and_response_for_docs(name, response):
    with open('{}/{}'.format(base_path, '%s.req' % name), 'w') as req:
        req.write('{} {} HTTP/1.1\n'.format(
            response.request.method,
            response.request.path_url
        ))
        for key, value in response.request.headers.items():
            if key.lower() in REQUEST_HEADER_KEYS:
                req.write('{}: {}\n'.format(key, value))
        if response.request.body:
            if 'content-type' not in REQUEST_HEADER_KEYS:
                content_type = response.request.headers['Content-Type']
                req.write('Content-Type: %s\n' % content_type)

            req.write('\n')
            req.write(response.request.body)

    with open('{}/{}'.format(base_path, '%s.resp' % name), 'w') as resp:
        status = response.status_code
        reason = response.reason
        resp.write('HTTP/1.1 {} {}\n'.format(status, reason))
        for key, value in response.headers.items():
            if key.lower() in RESPONSE_HEADER_KEYS:
                resp.write('{}: {}\n'.format(key, value))
        resp.write('\n')
        resp.write(response.content)


class TestTraversal(unittest.TestCase):

    layer = PLONE_RESTAPI_DX_FUNCTIONAL_TESTING

    def setUp(self):
        self.app = self.layer['app']
        self.request = self.layer['request']
        self.portal = self.layer['portal']
        self.portal_url = self.portal.absolute_url()

        self.time_freezer = freeze_time("2016-10-21 19:00:00")
        self.frozen_time = self.time_freezer.start()

        self.api_session = RelativeSession(self.portal_url)
        self.api_session.headers.update({'Accept': 'application/json'})
        self.api_session.auth = (SITE_OWNER_NAME, SITE_OWNER_PASSWORD)

        setRoles(self.portal, TEST_USER_ID, ['Manager'])
        self.portal.invokeFactory('Document', id='front-page')
        self.document = self.portal['front-page']
        self.document.title = u"Welcome to Plone"
        self.document.description = \
            u"Congratulations! You have successfully installed Plone."
        self.document.text = RichTextValue(
            u"If you're seeing this instead of the web site you were " +
            u"expecting, the owner of this web site has just installed " +
            u"Plone. Do not contact the Plone Team or the Plone mailing " +
            u"lists about this.",
            'text/plain',
            'text/html'
        )
        self.document.creation_date = DateTime('2016-01-21T01:14:48+00:00')
        IMutableUUID(self.document).set('1f699ffa110e45afb1ba502f75f7ec33')
        self.document.reindexObject()
        self.document.modification_date = DateTime('2016-01-21T01:24:11+00:00')
        import transaction
        transaction.commit()
        self.browser = Browser(self.app)
        self.browser.handleErrors = False
        self.browser.addHeader(
            'Authorization',
            'Basic %s:%s' % (SITE_OWNER_NAME, SITE_OWNER_PASSWORD,)
        )

    def tearDown(self):
        self.time_freezer.stop()

    def test_documentation_document(self):
        response = self.api_session.get(self.document.absolute_url())
        save_request_and_response_for_docs('document', response)

    def test_documentation_news_item(self):
        self.portal.invokeFactory('News Item', id='newsitem')
        self.portal.newsitem.title = 'My News Item'
        self.portal.newsitem.description = u'This is a news item'
        self.portal.newsitem.text = RichTextValue(
            u"Lorem ipsum",
            'text/plain',
            'text/html'
        )
        image_file = os.path.join(os.path.dirname(__file__), u'image.png')
        self.portal.newsitem.image = NamedBlobImage(
            data=open(image_file, 'r').read(),
            contentType='image/png',
            filename=u'image.png'
        )
        self.portal.newsitem.image_caption = u'This is an image caption.'
        self.portal.newsitem.creation_date = DateTime(
            '2016-01-21T02:14:48+00:00')
        self.portal.newsitem.modification_date = DateTime(
            '2016-01-21T02:24:11+00:00')
        IMutableUUID(self.portal.newsitem).set(
            '80c2a074cb4240d08c9a129e3a834c74')
        import transaction
        transaction.commit()
        response = self.api_session.get(self.portal.newsitem.absolute_url())
        save_request_and_response_for_docs('newsitem', response)

    def test_documentation_event(self):
        self.portal.invokeFactory('Event', id='event')
        self.portal.event.title = 'Event'
        self.portal.event.description = u'This is an event'
        self.portal.event.start = datetime(2013, 1, 1, 10, 0)
        self.portal.event.end = datetime(2013, 1, 1, 12, 0)
        self.portal.event.creation_date = DateTime('2016-01-21T03:14:48+00:00')
        self.portal.event.modification_date = DateTime(
            '2016-01-21T03:24:11+00:00')
        IMutableUUID(self.portal.event).set('846d632bc0854c5aa6d3dcae171ed2db')
        import transaction
        transaction.commit()
        response = self.api_session.get(self.portal.event.absolute_url())
        save_request_and_response_for_docs('event', response)

    def test_documentation_link(self):
        self.portal.invokeFactory('Link', id='link')
        self.portal.link.title = 'My Link'
        self.portal.link.description = u'This is a link'
        self.portal.remoteUrl = 'http://plone.org'
        self.portal.link.creation_date = DateTime('2016-01-21T04:14:48+00:00')
        self.portal.link.modification_date = DateTime(
            '2016-01-21T04:24:11+00:00')
        IMutableUUID(self.portal.link).set('6ff48d27762143a0ae8d63cee73d9fc2')
        import transaction
        transaction.commit()
        response = self.api_session.get(self.portal.link.absolute_url())
        save_request_and_response_for_docs('link', response)

    def test_documentation_file(self):
        self.portal.invokeFactory('File', id='file')
        self.portal.file.title = 'My File'
        self.portal.file.description = u'This is a file'
        pdf_file = os.path.join(
            os.path.dirname(__file__), u'file.pdf'
        )
        self.portal.file.file = NamedBlobFile(
            data=open(pdf_file, 'r').read(),
            contentType='application/pdf',
            filename=u'file.pdf'
        )
        self.portal.file.creation_date = DateTime('2016-01-21T05:14:48+00:00')
        self.portal.file.modification_date = DateTime(
            '2016-01-21T05:24:11+00:00')
        IMutableUUID(self.portal.file).set('9b6a4eadb9074dde97d86171bb332ae9')
        import transaction
        transaction.commit()
        response = self.api_session.get(self.portal.file.absolute_url())
        save_request_and_response_for_docs('file', response)

    def test_documentation_image(self):
        self.portal.invokeFactory('Image', id='image')
        self.portal.image.title = 'My Image'
        self.portal.image.description = u'This is an image'
        image_file = os.path.join(os.path.dirname(__file__), u'image.png')
        self.portal.image.image = NamedBlobImage(
            data=open(image_file, 'r').read(),
            contentType='image/png',
            filename=u'image.png'
        )
        self.portal.image.creation_date = DateTime('2016-01-21T06:14:48+00:00')
        self.portal.image.modification_date = DateTime(
            '2016-01-21T06:24:11+00:00')
        IMutableUUID(self.portal.image).set('2166e81a0c224fe3b62e197c7fdc9c3e')
        import transaction
        transaction.commit()
        response = self.api_session.get(self.portal.image.absolute_url())
        save_request_and_response_for_docs('image', response)

    def test_documentation_folder(self):
        self.portal.invokeFactory('Folder', id='folder')
        self.portal.folder.title = 'My Folder'
        self.portal.folder.description = u'This is a folder with two documents'
        self.portal.folder.invokeFactory(
            'Document',
            id='doc1',
            title='A document within a folder'
        )
        self.portal.folder.invokeFactory(
            'Document',
            id='doc2',
            title='A document within a folder'
        )
        self.portal.folder.creation_date = DateTime(
            '2016-01-21T07:14:48+00:00')
        self.portal.folder.modification_date = DateTime(
            '2016-01-21T07:24:11+00:00')
        IMutableUUID(self.portal.folder).set(
            'fc7881c46d61452db4177bc059d9dcb5')
        import transaction
        transaction.commit()
        response = self.api_session.get(self.portal.folder.absolute_url())
        save_request_and_response_for_docs('folder', response)

    def test_documentation_collection(self):
        self.portal.invokeFactory('Collection', id='collection')
        self.portal.collection.title = 'My Collection'
        self.portal.collection.description = \
            u'This is a collection with two documents'
        self.portal.collection.query = [{
            'i': 'portal_type',
            'o': 'plone.app.querystring.operation.string.is',
            'v': 'Document',
        }]
        self.portal.invokeFactory(
            'Document',
            id='doc1',
            title='Document 1'
        )
        self.portal.invokeFactory(
            'Document',
            id='doc2',
            title='Document 2'
        )
        self.portal.collection.creation_date = DateTime(
            '2016-01-21T08:14:48+00:00')
        self.portal.collection.modification_date = DateTime(
            '2016-01-21T08:24:11+00:00')
        IMutableUUID(self.portal.collection).set(
            'd0c89bc77f874ce1aad5720921d875c0')
        import transaction
        transaction.commit()
        response = self.api_session.get(self.portal.collection.absolute_url())
        save_request_and_response_for_docs('collection', response)

    def test_documentation_siteroot(self):
        response = self.api_session.get(self.portal.absolute_url())
        save_request_and_response_for_docs('siteroot', response)

    def test_documentation_404_not_found(self):
        response = self.api_session.get('non-existing-resource')
        save_request_and_response_for_docs('404_not_found', response)

    def test_documentation_search(self):
        query = {'sort_on': 'path'}
        response = self.api_session.get('/@search', params=query)
        save_request_and_response_for_docs('search', response)

    def test_documentation_workflow(self):
        response = self.api_session.get(
            '{}/@workflow'.format(self.document.absolute_url()))
        save_request_and_response_for_docs('workflow_get', response)

    def test_documentation_workflow_transition(self):
        self.frozen_time.tick(timedelta(minutes=5))
        response = self.api_session.post(
            '{}/@workflow/publish'.format(self.document.absolute_url()))
        save_request_and_response_for_docs('workflow_post', response)

    def test_documentation_registry_get(self):
        response = self.api_session.get(
            '/@registry/plone.app.querystring.field.path.title')
        save_request_and_response_for_docs('registry_get', response)

    def test_documentation_registry_update(self):
        response = self.api_session.patch(
            '/@registry/',
            json={'plone.app.querystring.field.path.title': 'Value'})
        save_request_and_response_for_docs('registry_update', response)

    def test_documentation_types(self):
        response = self.api_session.get('/@types')
        save_request_and_response_for_docs('types', response)

    def test_documentation_types_document(self):
        response = self.api_session.get('@types/Document')
        save_request_and_response_for_docs('types_document', response)

    def test_documentation_login(self):
        self.portal.acl_users.jwt_auth._secret = 'secret'
        self.portal.acl_users.jwt_auth.use_keyring = False
        self.portal.acl_users.jwt_auth.token_timeout = 0
        import transaction
        transaction.commit()
        self.api_session.auth = None
        response = self.api_session.post(
            '{}/@login'.format(self.portal.absolute_url()),
            json={'login': SITE_OWNER_NAME, 'password': SITE_OWNER_PASSWORD})
        save_request_and_response_for_docs('login', response)

    def test_documentation_login_renew(self):
        self.portal.acl_users.jwt_auth._secret = 'secret'
        self.portal.acl_users.jwt_auth.use_keyring = False
        self.portal.acl_users.jwt_auth.token_timeout = 0
        import transaction
        transaction.commit()
        self.api_session.auth = None
        response = self.api_session.post(
            '{}/@login'.format(self.portal.absolute_url()),
            json={'login': SITE_OWNER_NAME, 'password': SITE_OWNER_PASSWORD})
        token = json.loads(response.content)['token']
        response = self.api_session.post(
            '{}/@login-renew'.format(self.portal.absolute_url()),
            headers={'Authorization': 'Bearer {}'.format(token)})
        save_request_and_response_for_docs('login_renew', response)

    def test_documentation_logout(self):
        self.portal.acl_users.jwt_auth._secret = 'secret'
        self.portal.acl_users.jwt_auth.use_keyring = False
        self.portal.acl_users.jwt_auth.token_timeout = 0
        self.portal.acl_users.jwt_auth.store_tokens = True
        import transaction
        transaction.commit()
        self.api_session.auth = None
        response = self.api_session.post(
            '{}/@login'.format(self.portal.absolute_url()),
            json={'login': SITE_OWNER_NAME, 'password': SITE_OWNER_PASSWORD})
        token = json.loads(response.content)['token']
        response = self.api_session.post(
            '{}/@logout'.format(self.portal.absolute_url()),
            headers={'Authorization': 'Bearer {}'.format(token)})
        save_request_and_response_for_docs('logout', response)

    def test_documentation_batching(self):
        folder = self.portal[self.portal.invokeFactory(
            'Folder',
            id='folder',
            title='Folder'
        )]
        for i in range(7):
            folder.invokeFactory(
                'Document',
                id='doc-%s' % str(i + 1),
                title='Document %s' % str(i + 1)
            )
        transaction.commit()

        query = {'sort_on': 'path'}
        response = self.api_session.get(
            '/folder/@search?b_size=5', params=query)
        save_request_and_response_for_docs('batching', response)

    def test_documentation_users(self):
        test_user = api.user.get(username=TEST_USER_ID)
        properties = {
            "description": "This is a test user",
            "email": "test@example.com",
            "fullname": "Test User",
            "home_page": "http://www.example.com",
            "location": "Bonn",
            "username": "test-user"
        }
        test_user.setMemberProperties(mapping=properties)
        admin = api.user.get(username='admin')
        properties = {
            "description": "This is an admin user",
            "email": "admin@example.com",
            "fullname": "Administrator",
            "home_page": "http://www.example.com",
            "location": "Berlin",
            "username": "admin"
        }
        admin.setMemberProperties(mapping=properties)
        transaction.commit()
        response = self.api_session.get('/@users')
        save_request_and_response_for_docs('users', response)

    def test_documentation_users_get(self):
        properties = {
            'email': 'noam.chomsky@example.com',
            'username': 'noamchomsky',
            'fullname': 'Noam Avram Chomsky',
            'home_page': 'web.mit.edu/chomsky',
            'description': 'Professor of Linguistics',
            'location': 'Cambridge, MA'
        }
        api.user.create(
            email='noam.chomsky@example.com',
            username='noam',
            properties=properties
        )
        transaction.commit()
        response = self.api_session.get('@users/noam')
        save_request_and_response_for_docs('users_get', response)

    def test_documentation_users_filtered_get(self):
        properties = {
            'email': 'noam.chomsky@example.com',
            'username': 'noamchomsky',
            'fullname': 'Noam Avram Chomsky',
            'home_page': 'web.mit.edu/chomsky',
            'description': 'Professor of Linguistics',
            'location': 'Cambridge, MA'
        }
        api.user.create(
            email='noam.chomsky@example.com',
            username='noam',
            properties=properties
        )
        transaction.commit()
        response = self.api_session.get('@users', params={'query': 'noa'})
        save_request_and_response_for_docs('users_filtered_by_username', response)  # noqa

    def test_documentation_users_created(self):
        response = self.api_session.post(
            '/@users',
            json={
                'username': 'noam',
                'email': 'noam.chomsky@example.com',
                'password': 'colorlessgreenideas',
                'username': 'noamchomsky',
                'fullname': 'Noam Avram Chomsky',
                'home_page': 'web.mit.edu/chomsky',
                'description': 'Professor of Linguistics',
                'location': 'Cambridge, MA'
            },
        )
        save_request_and_response_for_docs('users_created', response)

    def test_documentation_users_update(self):
        properties = {
            'email': 'noam.chomsky@example.com',
            'username': 'noamchomsky',
            'fullname': 'Noam Avram Chomsky',
            'home_page': 'web.mit.edu/chomsky',
            'description': 'Professor of Linguistics',
            'location': 'Cambridge, MA'
        }
        api.user.create(
            email='noam.chomsky@example.com',
            username='noam',
            properties=properties
        )
        transaction.commit()

        response = self.api_session.patch(
            '/@users/noam',
            json={
                'email': 'avram.chomsky@example.com',
            },
        )
        save_request_and_response_for_docs('users_update', response)

    def test_documentation_users_delete(self):
        properties = {
            'email': 'noam.chomsky@example.com',
            'username': 'noamchomsky',
            'fullname': 'Noam Avram Chomsky',
            'home_page': 'web.mit.edu/chomsky',
            'description': 'Professor of Linguistics',
            'location': 'Cambridge, MA'
        }
        api.user.create(
            email='noam.chomsky@example.com',
            username='noam',
            properties=properties
        )
        transaction.commit()

        response = self.api_session.delete(
            '/@users/noam')
        save_request_and_response_for_docs('users_delete', response)

    def test_documentation_groups(self):
        gtool = api.portal.get_tool('portal_groups')
        properties = {
            'title': 'Plone Team',
            'description': 'We are Plone',
            'email': 'ploneteam@plone.org',
        }
        gtool.addGroup('ploneteam', (), (),
                       properties=properties,
                       title=properties['title'],
                       description=properties['description'])
        transaction.commit()
        response = self.api_session.get('/@groups')
        save_request_and_response_for_docs('groups', response)

    def test_documentation_groups_get(self):
        gtool = api.portal.get_tool('portal_groups')
        properties = {
            'title': 'Plone Team',
            'description': 'We are Plone',
            'email': 'ploneteam@plone.org',
        }
        gtool.addGroup('ploneteam', (), (),
                       properties=properties,
                       title=properties['title'],
                       description=properties['description'])
        transaction.commit()
        response = self.api_session.get('@groups/ploneteam')
        save_request_and_response_for_docs('groups_get', response)

    def test_documentation_groups_filtered_get(self):
        gtool = api.portal.get_tool('portal_groups')
        properties = {
            'title': 'Plone Team',
            'description': 'We are Plone',
            'email': 'ploneteam@plone.org',
        }
        gtool.addGroup('ploneteam', (), (),
                       properties=properties,
                       title=properties['title'],
                       description=properties['description'])
        transaction.commit()
        response = self.api_session.get('@groups', params={'query': 'plo'})
        save_request_and_response_for_docs('groups_filtered_by_groupname', response)  # noqa

    def test_documentation_groups_created(self):
        response = self.api_session.post(
            '/@groups',
            json={
                'groupname': 'fwt',
                'email': 'fwt@plone.org',
                'title': 'Framework Team',
                'description': 'The Plone Framework Team',
                'roles': ['Manager'],
                'groups': ['Administrators']
            },
        )
        save_request_and_response_for_docs('groups_created', response)

    def test_documentation_groups_update(self):
        gtool = api.portal.get_tool('portal_groups')
        properties = {
            'title': 'Plone Team',
            'description': 'We are Plone',
            'email': 'ploneteam@plone.org',
        }
        gtool.addGroup('ploneteam', (), (),
                       properties=properties,
                       title=properties['title'],
                       description=properties['description'])
        transaction.commit()

        response = self.api_session.patch(
            '/@groups/ploneteam',
            json={
                'email': 'ploneteam2@plone.org',
            },
        )
        save_request_and_response_for_docs('groups_update', response)

    def test_documentation_groups_delete(self):
        gtool = api.portal.get_tool('portal_groups')
        properties = {
            'title': 'Plone Team',
            'description': 'We are Plone',
            'email': 'ploneteam@plone.org',
        }
        gtool.addGroup('ploneteam', (), (),
                       properties=properties,
                       title=properties['title'],
                       description=properties['description'])
        transaction.commit()

        response = self.api_session.delete(
            '/@groups/ploneteam')
        save_request_and_response_for_docs('groups_delete', response)

    def test_documentation_breadcrumbs(self):
        response = self.api_session.get(
            '{}/@components/breadcrumbs'.format(self.document.absolute_url()))
        save_request_and_response_for_docs('breadcrumbs', response)

    def test_documentation_navigation(self):
        response = self.api_session.get(
            '{}/@components/navigation'.format(self.document.absolute_url()))
        save_request_and_response_for_docs('navigation', response)

<<<<<<< HEAD
    def test_documentation_principals(self):
        gtool = api.portal.get_tool('portal_groups')
        properties = {
            'title': 'Plone Team',
            'description': 'We are Plone',
            'email': 'ploneteam@plone.org',
        }
        gtool.addGroup('ploneteam', (), (),
                       properties=properties,
                       title=properties['title'],
                       description=properties['description'])
        transaction.commit()
        response = self.api_session.get(
            '/@principals',
            params={
                "search": "ploneteam"
            }
        )
        save_request_and_response_for_docs('principals', response)
=======
    def test_documentation_copy(self):
        response = self.api_session.post(
            '/@copy',
            json={
                'source': '{}'.format(self.document.absolute_url()),
            },
        )
        save_request_and_response_for_docs('copy.json', response)

    def test_documentation_move(self):
        self.portal.invokeFactory('Folder', id='folder')
        transaction.commit()
        response = self.api_session.post(
            '/folder/@move',
            json={
                'source': '{}'.format(self.document.absolute_url()),
            },
        )
        save_request_and_response_for_docs('move.json', response)
>>>>>>> a298a6c5
<|MERGE_RESOLUTION|>--- conflicted
+++ resolved
@@ -609,7 +609,6 @@
             '{}/@components/navigation'.format(self.document.absolute_url()))
         save_request_and_response_for_docs('navigation', response)
 
-<<<<<<< HEAD
     def test_documentation_principals(self):
         gtool = api.portal.get_tool('portal_groups')
         properties = {
@@ -629,7 +628,7 @@
             }
         )
         save_request_and_response_for_docs('principals', response)
-=======
+
     def test_documentation_copy(self):
         response = self.api_session.post(
             '/@copy',
@@ -648,5 +647,4 @@
                 'source': '{}'.format(self.document.absolute_url()),
             },
         )
-        save_request_and_response_for_docs('move.json', response)
->>>>>>> a298a6c5
+        save_request_and_response_for_docs('move.json', response)