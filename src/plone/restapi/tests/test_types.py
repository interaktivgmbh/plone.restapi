--- conflicted
+++ resolved
@@ -91,13 +91,8 @@
     def test_get_jsonschema_for_fti_non_dx(self):
         """Make sure FTIs without lookupSchema are supported.
         """
-<<<<<<< HEAD
-        fti = self.portal.portal_types['Discussion Item']
-        self.assertFalse(hasattr(fti, 'lookupSchema'))
-=======
-        fti = self.portal.portal_types["Plone Site"]
+        fti = self.portal.portal_types["Discussion Item"]
         self.assertFalse(hasattr(fti, "lookupSchema"))
->>>>>>> bfbc2c70
 
         # This shouldn't raise an error.
         get_jsonschema_for_fti(fti, self.portal, self.request)
