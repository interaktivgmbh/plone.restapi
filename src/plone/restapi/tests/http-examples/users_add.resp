HTTP/1.1 201 Created
Content-Type: application/json
Location: http://localhost:55001/plone/@users/noamchomsky

{
<<<<<<< HEAD
  "@id": "http://localhost:55001/plone/@users/noamchomsky",
  "description": "Professor of Linguistics",
  "email": "noam.chomsky@example.com",
  "fullname": "Noam Avram Chomsky",
  "home_page": "web.mit.edu/chomsky",
  "id": "noamchomsky",
  "location": "Cambridge, MA",
=======
  "@id": "http://localhost:55001/plone/@users/noamchomsky", 
  "description": "Professor of Linguistics", 
  "email": "noam.chomsky@example.com", 
  "fullname": "Noam Avram Chomsky", 
  "home_page": "web.mit.edu/chomsky", 
  "id": "noamchomsky", 
  "location": "Cambridge, MA", 
  "portrait": null, 
>>>>>>> ea5b7f45
  "roles": [
    "Member"
  ],
  "username": "noamchomsky"
}<|MERGE_RESOLUTION|>--- conflicted
+++ resolved
@@ -3,15 +3,6 @@
 Location: http://localhost:55001/plone/@users/noamchomsky
 
 {
-<<<<<<< HEAD
-  "@id": "http://localhost:55001/plone/@users/noamchomsky",
-  "description": "Professor of Linguistics",
-  "email": "noam.chomsky@example.com",
-  "fullname": "Noam Avram Chomsky",
-  "home_page": "web.mit.edu/chomsky",
-  "id": "noamchomsky",
-  "location": "Cambridge, MA",
-=======
   "@id": "http://localhost:55001/plone/@users/noamchomsky", 
   "description": "Professor of Linguistics", 
   "email": "noam.chomsky@example.com", 
@@ -20,7 +11,6 @@
   "id": "noamchomsky", 
   "location": "Cambridge, MA", 
   "portrait": null, 
->>>>>>> ea5b7f45
   "roles": [
     "Member"
   ],
