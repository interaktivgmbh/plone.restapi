--- conflicted
+++ resolved
@@ -202,7 +202,6 @@
     set_description(portal.file)
     set_file(portal.file)
 
-<<<<<<< HEAD
     # Image 1 MB
     portal.invokeFactory("Image", id="image-1mb", title="Image 1 MB")
     filename = os.path.join(os.path.dirname(__file__), "images", u"image-1mb.jpg")
@@ -231,10 +230,7 @@
         data=open(filename, "rb").read(), filename=filename
     )
 
-    # Volto Page with images
-=======
     # Volto Page with images and news items
->>>>>>> 6fc75251
     portal.invokeFactory("Folder", id="volto-page", title="Volto Page")
     volto_page = portal.get("volto-page")
     publish(volto_page)
