--- conflicted
+++ resolved
@@ -57,7 +57,6 @@
         self.assertEqual(200, self.request.response.getStatus())
         self.assertIn('token', res)
 
-<<<<<<< HEAD
     def test_invalid_token_returns_400(self):
         invalid_token = 'abc123'
         self.request._auth = 'Bearer {}'.format(invalid_token)
@@ -71,7 +70,7 @@
         )
         self.request._auth = 'Bearer {}'.format(token)
         self.assertRaises(Unauthorized, self.traverse, path='/plone')
-=======
+    
     def test_login_without_api_permission(self):
         self.portal.manage_permission(UseRESTAPI, roles=[])
         self.request['BODY'] = '{"login": "%s", "password": "%s"}' % (
@@ -79,7 +78,6 @@
         service = self.traverse()
         res = service.render()
         self.assertIn('token', res)
->>>>>>> b3bb4a90
 
 
 class TestLogout(TestCase):
